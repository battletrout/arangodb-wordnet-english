--- conflicted
+++ resolved
@@ -10,13 +10,6 @@
         for rel in synset.synset_relations:
             if rel.rel_type in inverse_synset_rels:
                 synset2 = wn.synset_by_id(rel.target)
-<<<<<<< HEAD
-                if not any(r for r in synset2.synset_relations if r.target == synset.id and r.rel_type == inverse_synset_rels[rel.rel_type]):
-                    if fix:
-                        errors.append("python scripts/change-relation.py --add --new-relation %s %s %s" % (inverse_synset_rels[rel.rel_type].value, synset2.id, synset.id))
-                    else:
-                        errors.append("No symmetric relation for %s =%s=> %s" % (synset.id, rel.rel_type, synset2.id))
-=======
                 if not synset2:
                     # This error only happens if the XML validation is not being carried out!
                     print("Referencing bad synset ID %s from %s" % (rel.target, synset.id))
@@ -26,7 +19,6 @@
                             errors.append("python3 scripts/change-relation.py --add --new-relation %s %s %s" % (inverse_synset_rels[rel.rel_type].value, synset2.id, synset.id))
                         else:
                             errors.append("No symmetric relation for %s =%s=> %s" % (synset.id, rel.rel_type, synset2.id))
->>>>>>> f357e534
     return errors
 
 def check_transitive(wn, fix):
