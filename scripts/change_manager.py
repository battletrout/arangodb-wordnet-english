--- conflicted
+++ resolved
@@ -261,11 +261,7 @@
 def new_id(wn, pos, definition):
     s = hashlib.sha256()
     s.update(definition.encode())
-<<<<<<< HEAD
-    nid = "ewn-8%07d-%" % ((int(s.hexdigest(),16) % 10000000), pos)
-=======
     nid = "ewn-8%07d-%s" % ((int(s.hexdigest(),16) % 10000000), pos)
->>>>>>> 4f21f297
     if wn.synset_by_id(nid):
         print("Could not find ID for new synset. Either a duplicate definition or a hash collision for " + nid)
         sys.exit(-1)
