<?xml version="1.0" encoding="UTF-8"?>
<!DOCTYPE LexicalResource SYSTEM "http://globalwordnet.github.io/schemas/WN-LMF-relaxed-1.1.dtd">
<LexicalResource xmlns:dc="https://globalwordnet.github.io/schemas/dc/">
  <Lexicon id="ewn"
           label="English WordNet"
           language="en"
           email="john@mccr.ae"
           license="https://wordnet.princeton.edu/license-and-commercial-use"
           version="2019"
           url="https://github.com/globalwordnet/english-wordnet">
    <LexicalEntry id="ewn-brokenheartedness-n">
      <Lemma writtenForm="brokenheartedness" partOfSpeech="n"/>
      <Sense id="ewn-brokenheartedness__1:12:00::" n="0" synset="ewn-07550398-n">
        <SenseRelation relType="derivation" target="ewn-brokenhearted__5:00:00:sorrowful:00"/>
        </Sense>
    </LexicalEntry>
    <LexicalEntry id="ewn-self-distrust-n">
      <Lemma writtenForm="self-distrust" partOfSpeech="n"/>
      <Sense id="ewn-self-distrust__1:12:00::" n="0" synset="ewn-07538525-n"/>
    </LexicalEntry>
    <LexicalEntry id="ewn-emotionlessness-n">
      <Lemma writtenForm="emotionlessness" partOfSpeech="n"/>
      <Sense id="ewn-emotionlessness__1:12:00::" n="0" synset="ewn-07498922-n">
        <SenseRelation relType="derivation" target="ewn-emotionless__5:00:00:cold:02"/>
        </Sense>
    </LexicalEntry>
    <LexicalEntry id="ewn-mental_anguish-n">
      <Lemma writtenForm="mental anguish" partOfSpeech="n"/>
      <Sense id="ewn-mental_anguish__1:12:00::" n="0" synset="ewn-07510376-n"/>
    </LexicalEntry>
    <LexicalEntry id="ewn-spleen-n">
      <Lemma writtenForm="spleen" partOfSpeech="n"/>
      <Sense id="ewn-spleen__1:12:00::" n="1" synset="ewn-07568015-n">
        <SenseRelation relType="derivation" target="ewn-splenetic__5:00:00:ill-natured:00"/>
        </Sense>
      <Pronunciation>spliːn</Pronunciation>
    </LexicalEntry>
    <LexicalEntry id="ewn-odium-n">
      <Lemma writtenForm="odium" partOfSpeech="n"/>
      <Sense id="ewn-odium__1:12:00::" n="1" synset="ewn-07518669-n">
        <SenseRelation relType="derivation" target="ewn-odious__5:00:00:hateful:00"/>
        </Sense>
      <Pronunciation>ˈəʊ.di.əm</Pronunciation>
    </LexicalEntry>
    <LexicalEntry id="ewn-compassionateness-n">
      <Lemma writtenForm="compassionateness" partOfSpeech="n"/>
      <Sense id="ewn-compassionateness__1:12:00::" n="0" synset="ewn-07569189-n">
        <SenseRelation relType="derivation" target="ewn-compassionate__3:00:00::"/>
        </Sense>
    </LexicalEntry>
    <LexicalEntry id="ewn-gaiety-n">
      <Lemma writtenForm="gaiety" partOfSpeech="n"/>
      <Sense id="ewn-gaiety__1:12:00::" n="0" synset="ewn-07544633-n"/>
      <Sense id="ewn-gaiety__1:12:01::" n="1" synset="ewn-07527278-n"/>
      <Pronunciation>ˈɡeɪ.ə.ti</Pronunciation>
    </LexicalEntry>
    <LexicalEntry id="ewn-pain-n">
      <Lemma writtenForm="pain" partOfSpeech="n"/>
      <Sense id="ewn-pain__1:12:00::" n="1" synset="ewn-07509503-n">
        <SenseRelation relType="antonym" target="ewn-pleasure__1:12:00::"/>
        <SenseRelation relType="derivation" target="ewn-pain__2:37:00::"/>
        </Sense>
      <Pronunciation>peɪn</Pronunciation>
    </LexicalEntry>
    <LexicalEntry id="ewn-demoralization-n">
      <Lemma writtenForm="demoralization" partOfSpeech="n"/>
      <Sense id="ewn-demoralization__1:12:00::" n="2" synset="ewn-07553361-n">
        <SenseRelation relType="derivation" target="ewn-demoralize__2:37:00::"/>
        </Sense>
      <Pronunciation variety="GB">dɪˌmɒɹəlaɪˈzeɪʃən</Pronunciation>
    </LexicalEntry>
    <LexicalEntry id="ewn-languor-n">
      <Lemma writtenForm="languor" partOfSpeech="n"/>
      <Sense id="ewn-languor__1:12:00::" n="0" synset="ewn-07531461-n"/>
      <Sense id="ewn-languor__1:12:01::" n="2" synset="ewn-07499249-n"/>
    </LexicalEntry>
    <LexicalEntry id="ewn-storminess-n">
      <Lemma writtenForm="storminess" partOfSpeech="n"/>
      <Sense id="ewn-storminess__1:12:00::" n="1" synset="ewn-07496765-n">
        <SenseRelation relType="derivation" target="ewn-stormy__5:00:00:unpeaceful:00"/>
        </Sense>
    </LexicalEntry>
    <LexicalEntry id="ewn-wishfulness-n">
      <Lemma writtenForm="wishfulness" partOfSpeech="n"/>
      <Sense id="ewn-wishfulness__1:12:00::" n="0" synset="ewn-07502317-n">
        <SenseRelation relType="derivation" target="ewn-wishful__3:00:00::"/>
        </Sense>
    </LexicalEntry>
    <LexicalEntry id="ewn-abandon-n">
      <Lemma writtenForm="abandon" partOfSpeech="n"/>
      <Sense id="ewn-abandon__1:12:00::" n="1" synset="ewn-07496363-n"/>
    </LexicalEntry>
    <LexicalEntry id="ewn-pining-n">
      <Lemma writtenForm="pining" partOfSpeech="n"/>
      <Sense id="ewn-pining__1:12:00::" n="0" synset="ewn-07502203-n">
        <SenseRelation relType="derivation" target="ewn-pine__2:37:00::"/>
        </Sense>
      <Pronunciation>ˈpaɪnɪŋ</Pronunciation>
    </LexicalEntry>
    <LexicalEntry id="ewn-assuagement-n">
      <Lemma writtenForm="assuagement" partOfSpeech="n"/>
      <Sense id="ewn-assuagement__1:12:00::" n="0" synset="ewn-07508420-n">
        <SenseRelation relType="derivation" target="ewn-assuage__2:29:00::"/>
        </Sense>
      <Pronunciation>əˈsweɪd͡ʒmənt</Pronunciation>
    </LexicalEntry>
    <LexicalEntry id="ewn-benevolence-n">
      <Lemma writtenForm="benevolence" partOfSpeech="n"/>
      <Sense id="ewn-benevolence__1:12:00::" n="0" synset="ewn-07561087-n">
        <SenseRelation relType="antonym" target="ewn-malevolence__1:12:00::"/>
        </Sense>
      <Pronunciation>bəˈnɛvələns</Pronunciation>
    </LexicalEntry>
    <LexicalEntry id="ewn-fearlessness-n">
      <Lemma writtenForm="fearlessness" partOfSpeech="n"/>
      <Sense id="ewn-fearlessness__1:12:00::" n="0" synset="ewn-07541421-n">
        <SenseRelation relType="antonym" target="ewn-fear__1:12:00::"/>
        <SenseRelation relType="derivation" target="ewn-fearless__5:00:00:bold:00"/>
        <SenseRelation relType="derivation" target="ewn-fearless__3:00:00::"/>
        </Sense>
      <Pronunciation variety="US">ˈfɪəlɪsnɪs</Pronunciation>
    </LexicalEntry>
    <LexicalEntry id="ewn-self-consciousness-n">
      <Lemma writtenForm="self-consciousness" partOfSpeech="n"/>
      <Sense id="ewn-self-consciousness__1:12:00::" n="0" synset="ewn-07522568-n">
        <SenseRelation relType="derivation" target="ewn-self-conscious__5:00:00:uncomfortable:01"/>
        </Sense>
    </LexicalEntry>
    <LexicalEntry id="ewn-self-torture-n">
      <Lemma writtenForm="self-torture" partOfSpeech="n"/>
      <Sense id="ewn-self-torture__1:12:00::" n="0" synset="ewn-07512064-n"/>
    </LexicalEntry>
    <LexicalEntry id="ewn-vanity-n">
      <Lemma writtenForm="vanity" partOfSpeech="n"/>
      <Sense id="ewn-vanity__1:12:00::" n="0" synset="ewn-07524235-n">
        <SenseRelation relType="derivation" target="ewn-vain__5:00:00:proud:00"/>
        </Sense>
      <Pronunciation>ˈvæ.nɪ.ti</Pronunciation>
    </LexicalEntry>
    <LexicalEntry id="ewn-appetite-n">
      <Lemma writtenForm="appetite" partOfSpeech="n"/>
      <Sense id="ewn-appetite__1:12:00::" n="0" synset="ewn-07500766-n"/>
      <Pronunciation variety="GB">ˈæpɪtaɪt</Pronunciation>
      <Pronunciation variety="US">ˈæpəˌtaɪt</Pronunciation>
    </LexicalEntry>
    <LexicalEntry id="ewn-intimidation-n">
      <Lemma writtenForm="intimidation" partOfSpeech="n"/>
      <Sense id="ewn-intimidation__1:12:01::" n="1" synset="ewn-07558269-n"/>
      <Sense id="ewn-intimidation__1:12:00::" n="2" synset="ewn-07538999-n">
        <SenseRelation relType="derivation" target="ewn-intimidate__2:37:00::"/>
        </Sense>
    </LexicalEntry>
    <LexicalEntry id="ewn-abhorrence-n">
      <Lemma writtenForm="abhorrence" partOfSpeech="n"/>
      <Sense id="ewn-abhorrence__1:12:00::" n="0" synset="ewn-07518669-n">
        <SenseRelation relType="derivation" target="ewn-abhorrent__5:00:00:offensive:01"/>
        <SenseRelation relType="derivation" target="ewn-abhor__2:37:00::"/>
        </Sense>
      <Pronunciation variety="GB">əbˈhɒɹ.n̩s</Pronunciation>
      <Pronunciation variety="US">əbˈhɔɹ.n̩s</Pronunciation>
    </LexicalEntry>
    <LexicalEntry id="ewn-euphory-n">
      <Lemma writtenForm="euphory" partOfSpeech="n"/>
      <Sense id="ewn-euphory__1:12:00::" n="0" synset="ewn-07544484-n">
        <SenseRelation relType="derivation" target="ewn-euphoric__3:00:00::"/>
        </Sense>
    </LexicalEntry>
    <LexicalEntry id="ewn-worry-n">
      <Lemma writtenForm="worry" partOfSpeech="n"/>
      <Sense id="ewn-worry__1:12:00::" n="1" synset="ewn-07539481-n">
        <SenseRelation relType="derivation" target="ewn-worry__2:37:12::"/>
        <SenseRelation relType="derivation" target="ewn-worry__2:37:00::"/>
        </Sense>
      <Pronunciation variety="US">ˈwʌɹi</Pronunciation>
    </LexicalEntry>
    <LexicalEntry id="ewn-faintness-n">
      <Lemma writtenForm="faintness" partOfSpeech="n"/>
      <Sense id="ewn-faintness__1:12:00::" n="0" synset="ewn-07495806-n">
        <SenseRelation relType="derivation" target="ewn-faint__5:00:00:ill:01"/>
        </Sense>
    </LexicalEntry>
    <LexicalEntry id="ewn-disconsolateness-n">
      <Lemma writtenForm="disconsolateness" partOfSpeech="n"/>
      <Sense id="ewn-disconsolateness__1:12:00::" n="0" synset="ewn-07553783-n">
        <SenseRelation relType="derivation" target="ewn-disconsolate__3:00:04::"/>
        </Sense>
    </LexicalEntry>
    <LexicalEntry id="ewn-ill_humour-n">
      <Lemma writtenForm="ill humour" partOfSpeech="n"/>
      <Sense id="ewn-ill_humour__1:12:00::" n="0" synset="ewn-07567553-n"/>
    </LexicalEntry>
    <LexicalEntry id="ewn-carefreeness-n">
      <Lemma writtenForm="carefreeness" partOfSpeech="n"/>
      <Sense id="ewn-carefreeness__1:12:00::" n="0" synset="ewn-07546254-n">
        <SenseRelation relType="derivation" target="ewn-carefree__5:00:00:irresponsible:00"/>
        </Sense>
    </LexicalEntry>
    <LexicalEntry id="ewn-listlessness-n">
      <Lemma writtenForm="listlessness" partOfSpeech="n"/>
      <Sense id="ewn-listlessness__1:12:00::" n="0" synset="ewn-07499249-n">
        <SenseRelation relType="derivation" target="ewn-listless__5:00:00:spiritless:00"/>
        <SenseRelation relType="derivation" target="ewn-listless__5:00:00:lethargic:00"/>
        </Sense>
    </LexicalEntry>
    <LexicalEntry id="ewn-pleasantness-n">
      <Lemma writtenForm="pleasantness" partOfSpeech="n"/>
      <Sense id="ewn-pleasantness__1:12:00::" n="0" synset="ewn-07507310-n">
        <SenseRelation relType="antonym" target="ewn-unpleasantness__1:12:00::"/>
        <SenseRelation relType="derivation" target="ewn-pleasant__5:00:00:nice:00"/>
        </Sense>
    </LexicalEntry>
    <LexicalEntry id="ewn-timidness-n">
      <Lemma writtenForm="timidness" partOfSpeech="n"/>
      <Sense id="ewn-timidness__1:12:00::" n="0" synset="ewn-07537968-n">
        <SenseRelation relType="derivation" target="ewn-timid__5:00:00:cowardly:00"/>
        <SenseRelation relType="derivation" target="ewn-timid__3:00:00::"/>
        <SenseRelation relType="derivation" target="ewn-timid__3:00:09::"/>
        </Sense>
    </LexicalEntry>
    <LexicalEntry id="ewn-rhapsody-n">
      <Lemma writtenForm="rhapsody" partOfSpeech="n"/>
      <Sense id="ewn-rhapsody__1:12:00::" n="0" synset="ewn-07542913-n">
        <SenseRelation relType="derivation" target="ewn-rhapsodize__2:32:00::"/>
        </Sense>
      <Pronunciation>ˈɹapsədi</Pronunciation>
    </LexicalEntry>
    <LexicalEntry id="ewn-disaffection-n">
      <Lemma writtenForm="disaffection" partOfSpeech="n"/>
      <Sense id="ewn-disaffection__1:12:00::" n="0" synset="ewn-07517626-n">
        <SenseRelation relType="derivation" target="ewn-disaffect__2:37:00::"/>
        </Sense>
      <Pronunciation>dɪsəˈfɛkʃən</Pronunciation>
    </LexicalEntry>
    <LexicalEntry id="ewn-scruple-n">
      <Lemma writtenForm="scruple" partOfSpeech="n"/>
      <Sense id="ewn-scruple__1:12:00::" n="1" synset="ewn-07540794-n">
        <SenseRelation relType="derivation" target="ewn-scrupulous__3:00:00::"/>
        <SenseRelation relType="derivation" target="ewn-scruple__2:32:00::"/>
        <SenseRelation relType="derivation" target="ewn-scruple__2:37:00::"/>
        <SenseRelation relType="derivation" target="ewn-scruple__2:42:00::"/>
        </Sense>
      <Pronunciation variety="GB">ˈskɹuːpəl</Pronunciation>
      <Pronunciation variety="US">ˈskɹupəl</Pronunciation>
    </LexicalEntry>
    <LexicalEntry id="ewn-lustfulness-n">
      <Lemma writtenForm="lustfulness" partOfSpeech="n"/>
      <Sense id="ewn-lustfulness__1:12:00::" n="0" synset="ewn-07504854-n">
        <SenseRelation relType="derivation" target="ewn-lustful__5:00:02:sexy:00"/>
        <SenseRelation relType="derivation" target="ewn-lustful__5:00:01:sexy:00"/>
        <SenseRelation relType="derivation" target="ewn-lustful__5:00:00:passionate:00"/>
        </Sense>
    </LexicalEntry>
    <LexicalEntry id="ewn-self-disgust-n">
      <Lemma writtenForm="self-disgust" partOfSpeech="n"/>
      <Sense id="ewn-self-disgust__1:12:00::" n="0" synset="ewn-07522201-n"/>
    </LexicalEntry>
    <LexicalEntry id="ewn-grief-n">
      <Lemma writtenForm="grief" partOfSpeech="n"/>
      <Sense id="ewn-grief__1:12:00::" n="0" synset="ewn-07550398-n"/>
      <Pronunciation>ɡɹiːf</Pronunciation>
    </LexicalEntry>
    <LexicalEntry id="ewn-enviousness-n">
      <Lemma writtenForm="enviousness" partOfSpeech="n"/>
      <Sense id="ewn-enviousness__1:12:00::" n="0" synset="ewn-07565182-n">
        <SenseRelation relType="derivation" target="ewn-envious__5:00:00:desirous:00"/>
        </Sense>
    </LexicalEntry>
    <LexicalEntry id="ewn-broken_heart-n">
      <Lemma writtenForm="broken heart" partOfSpeech="n"/>
      <Sense id="ewn-broken_heart__1:12:00::" n="0" synset="ewn-07550235-n"/>
    </LexicalEntry>
    <LexicalEntry id="ewn-penance-n">
      <Lemma writtenForm="penance" partOfSpeech="n"/>
      <Sense id="ewn-penance__1:12:00::" n="0" synset="ewn-07552258-n"/>
      <Pronunciation>ˈpɛn.əns</Pronunciation>
    </LexicalEntry>
    <LexicalEntry id="ewn-discomposure-n">
      <Lemma writtenForm="discomposure" partOfSpeech="n"/>
      <Sense id="ewn-discomposure__1:12:00::" n="0" synset="ewn-07523471-n">
        <SenseRelation relType="derivation" target="ewn-discompose__2:37:00::"/>
        </Sense>
    </LexicalEntry>
    <LexicalEntry id="ewn-nostalgia-n">
      <Lemma writtenForm="nostalgia" partOfSpeech="n"/>
      <Sense id="ewn-nostalgia__1:12:00::" n="0" synset="ewn-07502515-n">
        <SenseRelation relType="derivation" target="ewn-nostalgic__5:00:00:desirous:00"/>
        </Sense>
      <Pronunciation variety="GB">nɒˈstaldʒə</Pronunciation>
      <Pronunciation variety="US">nɑˈstældʒə</Pronunciation>
      <Pronunciation variety="AU">nəˈstældʒə</Pronunciation>
    </LexicalEntry>
    <LexicalEntry id="ewn-heartburning-n">
      <Lemma writtenForm="heartburning" partOfSpeech="n"/>
      <Sense id="ewn-heartburning__1:12:00::" n="0" synset="ewn-07564731-n"/>
    </LexicalEntry>
    <LexicalEntry id="ewn-blitheness-n">
      <Lemma writtenForm="blitheness" partOfSpeech="n"/>
<<<<<<< HEAD
      <Sense id="ewn-blitheness__1:12:00::" n="0" synset="ewn-07545866-n">
        <SenseRelation relType="derivation" target="ewn-cheerful__5:00:00:optimistic:00"/>
        <SenseRelation relType="derivation" target="ewn-blithe__5:00:00:cheerful:00"/>
=======
      <Sense id="ewn-blitheness-n-07545866-02" n="0" synset="ewn-07545866-n" dc:identifier="blitheness%1:12:00::">
        <SenseRelation relType="derivation" target="ewn-blithe-s-00364371-01"/>
>>>>>>> 05dc03a3
        </Sense>
    </LexicalEntry>
    <LexicalEntry id="ewn-encouragement-n">
      <Lemma writtenForm="encouragement" partOfSpeech="n"/>
      <Sense id="ewn-encouragement__1:12:00::" n="2" synset="ewn-07556837-n">
        <SenseRelation relType="derivation" target="ewn-encourage__2:37:00::"/>
        </Sense>
    </LexicalEntry>
    <LexicalEntry id="ewn-uneasiness-n">
      <Lemma writtenForm="uneasiness" partOfSpeech="n"/>
      <Sense id="ewn-uneasiness__1:12:02::" n="0" synset="ewn-07540296-n">
        <SenseRelation relType="derivation" target="ewn-uneasy__3:00:00::"/>
        </Sense>
      <Sense id="ewn-uneasiness__1:12:01::" n="2" synset="ewn-07522568-n">
        <SenseRelation relType="derivation" target="ewn-uneasy__5:00:00:uncomfortable:01"/>
        </Sense>
      <Pronunciation>ʌnˈiːzinəs</Pronunciation>
    </LexicalEntry>
    <LexicalEntry id="ewn-pleasance-n">
      <Lemma writtenForm="pleasance" partOfSpeech="n"/>
      <Sense id="ewn-pleasance__1:12:00::" n="1" synset="ewn-07505853-n">
        <SenseRelation relType="derivation" target="ewn-pleasant__3:00:00::"/>
        </Sense>
      <Pronunciation>ˈplɛzəns</Pronunciation>
    </LexicalEntry>
    <LexicalEntry id="ewn-loyalty-n">
      <Lemma writtenForm="loyalty" partOfSpeech="n"/>
      <Sense id="ewn-loyalty__1:12:00::" n="1" synset="ewn-07561759-n"/>
      <Pronunciation>ˈlɔɪəlti</Pronunciation>
    </LexicalEntry>
    <LexicalEntry id="ewn-score-n">
      <Lemma writtenForm="score" partOfSpeech="n"/>
      <Sense id="ewn-score__1:12:00::" n="8" synset="ewn-07565002-n"/>
      <Pronunciation variety="GB">skɔː</Pronunciation>
      <Pronunciation variety="US">skɔɹ</Pronunciation>
      <Pronunciation>sko(ː)ɹ</Pronunciation>
    </LexicalEntry>
    <LexicalEntry id="ewn-security-n">
      <Lemma writtenForm="security" partOfSpeech="n"/>
      <Sense id="ewn-security__1:12:00::" n="2" synset="ewn-07541577-n">
        <SenseRelation relType="derivation" target="ewn-secure__3:00:01::"/>
        </Sense>
      <Pronunciation variety="GB">sɪˈkjʊəɹəti</Pronunciation>
      <Pronunciation variety="US">səˈkjɔɹ.ɪˌti</Pronunciation>
    </LexicalEntry>
    <LexicalEntry id="ewn-joviality-n">
      <Lemma writtenForm="joviality" partOfSpeech="n"/>
      <Sense id="ewn-joviality__1:12:00::" n="0" synset="ewn-07567356-n">
        <SenseRelation relType="derivation" target="ewn-jovial__5:00:00:joyous:00"/>
        </Sense>
    </LexicalEntry>
    <LexicalEntry id="ewn-electricity-n">
      <Lemma writtenForm="electricity" partOfSpeech="n"/>
      <Sense id="ewn-electricity__1:12:00::" n="2" synset="ewn-07529839-n">
        <SenseRelation relType="derivation" target="ewn-electric__5:00:00:tense:03"/>
        <SenseRelation relType="derivation" target="ewn-electrify__2:37:00::"/>
        </Sense>
      <Pronunciation variety="GB">ˌiːlekˈtɹɪsɪti</Pronunciation>
      <Pronunciation variety="US">əˌlɛkˈtɹɪsɪti</Pronunciation>
    </LexicalEntry>
    <LexicalEntry id="ewn-defeat-n">
      <Lemma writtenForm="defeat" partOfSpeech="n"/>
      <Sense id="ewn-defeat__1:12:00::" n="1" synset="ewn-07556254-n">
        <SenseRelation relType="derivation" target="ewn-defeatist__1:18:00::"/>
        </Sense>
    </LexicalEntry>
    <LexicalEntry id="ewn-gladness-n">
      <Lemma writtenForm="gladness" partOfSpeech="n"/>
      <Sense id="ewn-gladness__1:12:00::" n="0" synset="ewn-07542406-n">
        <SenseRelation relType="derivation" target="ewn-glad__5:00:00:grateful:00"/>
        <SenseRelation relType="derivation" target="ewn-glad__5:00:00:cheerful:00"/>
        <SenseRelation relType="derivation" target="ewn-glad__3:00:00::"/>
        </Sense>
      <Pronunciation>ˈɡlædnəs</Pronunciation>
    </LexicalEntry>
    <LexicalEntry id="ewn-pridefulness-n">
      <Lemma writtenForm="pridefulness" partOfSpeech="n"/>
      <Sense id="ewn-pridefulness__1:12:00::" n="0" synset="ewn-07523725-n">
        <SenseRelation relType="derivation" target="ewn-prideful__5:00:00:elated:00"/>
        </Sense>
    </LexicalEntry>
    <LexicalEntry id="ewn-boredom-n">
      <Lemma writtenForm="boredom" partOfSpeech="n"/>
      <Sense id="ewn-boredom__1:12:00::" n="0" synset="ewn-07555178-n"/>
      <Pronunciation variety="GB">ˈbɔː.dəm</Pronunciation>
      <Pronunciation variety="US">ˈbɔɹ.dəm</Pronunciation>
    </LexicalEntry>
    <LexicalEntry id="ewn-jubilance-n">
      <Lemma writtenForm="jubilance" partOfSpeech="n"/>
      <Sense id="ewn-jubilance__1:12:00::" n="0" synset="ewn-07543205-n">
        <SenseRelation relType="derivation" target="ewn-jubilant__5:00:00:joyous:00"/>
        <SenseRelation relType="derivation" target="ewn-jubilant__5:00:00:elated:00"/>
        <SenseRelation relType="derivation" target="ewn-jubilate__2:32:00::"/>
        </Sense>
    </LexicalEntry>
    <LexicalEntry id="ewn-affection-n">
      <Lemma writtenForm="affection" partOfSpeech="n"/>
      <Sense id="ewn-affection__1:12:00::" n="0" synset="ewn-07560035-n">
        <SenseRelation relType="derivation" target="ewn-affectionate__5:00:00:loving:00"/>
        </Sense>
      <Pronunciation>əˈfɛkʃən</Pronunciation>
    </LexicalEntry>
    <LexicalEntry id="ewn-spite-n">
      <Lemma writtenForm="spite" partOfSpeech="n"/>
      <Sense id="ewn-spite__1:12:00::" n="0" synset="ewn-07566132-n">
        <SenseRelation relType="derivation" target="ewn-spite__2:37:00::"/>
        </Sense>
    </LexicalEntry>
    <LexicalEntry id="ewn-stupor-n">
      <Lemma writtenForm="stupor" partOfSpeech="n"/>
      <Sense id="ewn-stupor__1:12:00::" n="0" synset="ewn-07525864-n"/>
      <Pronunciation variety="GB">ˈstjuː.pə</Pronunciation>
      <Pronunciation variety="US">ˈstu.pɚ</Pronunciation>
    </LexicalEntry>
    <LexicalEntry id="ewn-jumpiness-n">
      <Lemma writtenForm="jumpiness" partOfSpeech="n"/>
      <Sense id="ewn-jumpiness__1:12:00::" n="0" synset="ewn-07540999-n">
        <SenseRelation relType="derivation" target="ewn-jumpy__5:00:00:tense:03"/>
        </Sense>
    </LexicalEntry>
    <LexicalEntry id="ewn-disgust-n">
      <Lemma writtenForm="disgust" partOfSpeech="n"/>
      <Sense id="ewn-disgust__1:12:00::" n="0" synset="ewn-07518499-n">
        <SenseRelation relType="derivation" target="ewn-disgust__2:37:00::"/>
        <SenseRelation relType="derivation" target="ewn-disgust__2:39:00::"/>
        </Sense>
      <Pronunciation>dɪsˈɡʌst</Pronunciation>
    </LexicalEntry>
    <LexicalEntry id="ewn-discontent-n">
      <Lemma writtenForm="discontent" partOfSpeech="n"/>
      <Sense id="ewn-discontent__1:12:00::" n="0" synset="ewn-07554353-n">
        <SenseRelation relType="derivation" target="ewn-discontent__3:00:00::"/>
        <SenseRelation relType="derivation" target="ewn-discontent__2:37:00::"/>
        </Sense>
      <Pronunciation variety="GB">ˌdɪskənˈtɛnt</Pronunciation>
    </LexicalEntry>
    <LexicalEntry id="ewn-oppression-n">
      <Lemma writtenForm="oppression" partOfSpeech="n"/>
      <Sense id="ewn-oppression__1:12:00::" n="2" synset="ewn-07554062-n"/>
      <Pronunciation>əˈpɹɛʃən</Pronunciation>
    </LexicalEntry>
    <LexicalEntry id="ewn-oversensitiveness-n">
      <Lemma writtenForm="oversensitiveness" partOfSpeech="n"/>
      <Sense id="ewn-oversensitiveness__1:12:00::" n="0" synset="ewn-07527958-n">
        <SenseRelation relType="derivation" target="ewn-oversensitive__5:00:00:sensitive:02"/>
        </Sense>
    </LexicalEntry>
    <LexicalEntry id="ewn-lightsomeness-n">
      <Lemma writtenForm="lightsomeness" partOfSpeech="n"/>
      <Sense id="ewn-lightsomeness__1:12:00::" n="0" synset="ewn-07546254-n">
        <SenseRelation relType="derivation" target="ewn-lightsome__5:00:00:cheerful:00"/>
        </Sense>
    </LexicalEntry>
    <LexicalEntry id="ewn-compunction-n">
      <Lemma writtenForm="compunction" partOfSpeech="n"/>
      <Sense id="ewn-compunction__1:12:00::" n="0" synset="ewn-07551462-n"/>
      <Pronunciation>kəmˈpʌŋk.ʃən</Pronunciation>
    </LexicalEntry>
    <LexicalEntry id="ewn-pity-n">
      <Lemma writtenForm="pity" partOfSpeech="n"/>
      <Sense id="ewn-pity__1:12:00::" n="0" synset="ewn-07569430-n">
        <SenseRelation relType="derivation" target="ewn-piteous__5:00:00:unfortunate:00"/>
        <SenseRelation relType="derivation" target="ewn-pity__2:37:00::"/>
        </Sense>
      <Pronunciation>ˈpɪti</Pronunciation>
    </LexicalEntry>
    <LexicalEntry id="ewn-hostility-n">
      <Lemma writtenForm="hostility" partOfSpeech="n"/>
      <Sense id="ewn-hostility__1:12:00::" n="2" synset="ewn-07563271-n">
        <SenseRelation relType="derivation" target="ewn-hostile__3:00:01::"/>
        </Sense>
      <Pronunciation variety="GB">hɒˈstɪlɪti</Pronunciation>
      <Pronunciation variety="US">hɑˈstɪlɪti</Pronunciation>
    </LexicalEntry>
    <LexicalEntry id="ewn-dislike-n">
      <Lemma writtenForm="dislike" partOfSpeech="n"/>
      <Sense id="ewn-dislike__1:12:00::" n="1" synset="ewn-07516784-n">
        <SenseRelation relType="antonym" target="ewn-liking__1:12:00::"/>
        <SenseRelation relType="derivation" target="ewn-dislike__2:37:00::"/>
        </Sense>
      <Pronunciation>dɪsˈlaɪk</Pronunciation>
    </LexicalEntry>
    <LexicalEntry id="ewn-unemotionality-n">
      <Lemma writtenForm="unemotionality" partOfSpeech="n"/>
      <Sense id="ewn-unemotionality__1:12:00::" n="0" synset="ewn-07498922-n"/>
    </LexicalEntry>
    <LexicalEntry id="ewn-razbliuto-n">
      <Lemma writtenForm="razbliuto" partOfSpeech="n"/>
      <Sense id="ewn-razbliuto__1:12:00::" n="0" synset="ewn-07497508-n"/>
    </LexicalEntry>
    <LexicalEntry id="ewn-alienation-n">
      <Lemma writtenForm="alienation" partOfSpeech="n"/>
      <Sense id="ewn-alienation__1:12:00::" n="0" synset="ewn-07517626-n"/>
    </LexicalEntry>
    <LexicalEntry id="ewn-tetchiness-n">
      <Lemma writtenForm="tetchiness" partOfSpeech="n"/>
      <Sense id="ewn-tetchiness__1:12:00::" n="0" synset="ewn-07568482-n">
        <SenseRelation relType="derivation" target="ewn-tetchy__5:00:00:ill-natured:00"/>
        </Sense>
    </LexicalEntry>
    <LexicalEntry id="ewn-enamoredness-n">
      <Lemma writtenForm="enamoredness" partOfSpeech="n"/>
      <Sense id="ewn-enamoredness__1:12:00::" n="0" synset="ewn-07559601-n">
        <SenseRelation relType="derivation" target="ewn-enamored__5:00:00:loving:00"/>
        </Sense>
    </LexicalEntry>
    <LexicalEntry id="ewn-remorse-n">
      <Lemma writtenForm="remorse" partOfSpeech="n"/>
      <Sense id="ewn-remorse__1:12:00::" n="0" synset="ewn-07551462-n"/>
      <Pronunciation variety="GB">ɹɪˈmɔː(ɹ)s</Pronunciation>
      <Pronunciation variety="US">ɹɪˈmɔɹs</Pronunciation>
    </LexicalEntry>
    <LexicalEntry id="ewn-optimism-n">
      <Lemma writtenForm="optimism" partOfSpeech="n"/>
      <Sense id="ewn-optimism__1:12:00::" n="0" synset="ewn-07556946-n">
        <SenseRelation relType="antonym" target="ewn-pessimism__1:12:00::"/>
        <SenseRelation relType="derivation" target="ewn-optimistic__5:00:00:positive:01"/>
        <SenseRelation relType="derivation" target="ewn-optimistic__3:00:00::"/>
        <SenseRelation relType="derivation" target="ewn-optimist__1:18:00::"/>
        </Sense>
      <Pronunciation variety="US">ˈɑptɪmɪzəm</Pronunciation>
      <Pronunciation variety="GB">ˈɒptɪmɪzəm</Pronunciation>
    </LexicalEntry>
    <LexicalEntry id="ewn-devastation-n">
      <Lemma writtenForm="devastation" partOfSpeech="n"/>
      <Sense id="ewn-devastation__1:12:00::" n="1" synset="ewn-07525066-n">
        <SenseRelation relType="derivation" target="ewn-devastate__2:30:01::"/>
        </Sense>
      <Pronunciation>ˌdɛ.vəˈsteɪ.ʃən</Pronunciation>
    </LexicalEntry>
    <LexicalEntry id="ewn-woe-n">
      <Lemma writtenForm="woe" partOfSpeech="n"/>
      <Sense id="ewn-woe__1:12:00::" n="1" synset="ewn-07549265-n"/>
      <Pronunciation variety="GB">wəʊ</Pronunciation>
      <Pronunciation variety="US">woʊ</Pronunciation>
    </LexicalEntry>
    <LexicalEntry id="ewn-fascination-n">
      <Lemma writtenForm="fascination" partOfSpeech="n"/>
      <Sense id="ewn-fascination__1:12:00::" n="1" synset="ewn-07513215-n">
        <SenseRelation relType="derivation" target="ewn-fascinate__2:37:01::"/>
        </Sense>
      <Pronunciation variety="US">fæsɪˈneɪʃən</Pronunciation>
    </LexicalEntry>
    <LexicalEntry id="ewn-comfort-n">
      <Lemma writtenForm="comfort" partOfSpeech="n"/>
      <Sense id="ewn-comfort__1:12:00::" n="1" synset="ewn-07507656-n"/>
      <Pronunciation variety="GB">ˈkʌm.fət</Pronunciation>
      <Pronunciation variety="US">ˈkʌm.fɚt</Pronunciation>
      <Pronunciation>kʌmˈfɔɹt</Pronunciation>
    </LexicalEntry>
    <LexicalEntry id="ewn-compassion-n">
      <Lemma writtenForm="compassion" partOfSpeech="n"/>
      <Sense id="ewn-compassion__1:12:00::" n="0" synset="ewn-07569189-n">
        <SenseRelation relType="derivation" target="ewn-compassionate__2:37:00::"/>
        <SenseRelation relType="derivation" target="ewn-compassionate__3:00:00::"/>
        </Sense>
      <Pronunciation>kəmˈpæʃ.ən</Pronunciation>
    </LexicalEntry>
    <LexicalEntry id="ewn-glumness-n">
      <Lemma writtenForm="glumness" partOfSpeech="n"/>
      <Sense id="ewn-glumness__1:12:00::" n="1" synset="ewn-07567833-n">
        <SenseRelation relType="derivation" target="ewn-glum__5:00:00:ill-natured:00"/>
        <SenseRelation relType="derivation" target="ewn-glum__5:00:00:dejected:00"/>
        </Sense>
    </LexicalEntry>
    <LexicalEntry id="ewn-joie_de_vivre-n">
      <Lemma writtenForm="joie de vivre" partOfSpeech="n"/>
      <Sense id="ewn-joie_de_vivre__1:12:00::" n="0" synset="ewn-07507035-n"/>
      <Pronunciation variety="US">ˌʒwɑ də ˈviv(ɹə)</Pronunciation>
      <Pronunciation variety="GB">ˌʒwɑː də ˈviːvɹə</Pronunciation>
    </LexicalEntry>
    <LexicalEntry id="ewn-fire-n">
      <Lemma writtenForm="fire" partOfSpeech="n"/>
      <Sense id="ewn-fire__1:12:00::" n="5" synset="ewn-07496515-n">
        <SenseRelation relType="derivation" target="ewn-fiery__5:00:00:passionate:00"/>
        </Sense>
    </LexicalEntry>
    <LexicalEntry id="ewn-technophobia-n">
      <Lemma writtenForm="technophobia" partOfSpeech="n"/>
      <Sense id="ewn-technophobia__1:12:00::" n="0" synset="ewn-07519497-n"/>
    </LexicalEntry>
    <LexicalEntry id="ewn-aversion-n">
      <Lemma writtenForm="aversion" partOfSpeech="n"/>
      <Sense id="ewn-aversion__1:12:00::" n="0" synset="ewn-07517908-n"/>
      <Pronunciation variety="GB">əˈvɜːʃn</Pronunciation>
      <Pronunciation variety="US">əˈvɝʒn</Pronunciation>
    </LexicalEntry>
    <LexicalEntry id="ewn-loathing-n">
      <Lemma writtenForm="loathing" partOfSpeech="n"/>
      <Sense id="ewn-loathing__1:12:00::" n="0" synset="ewn-07518669-n">
        <SenseRelation relType="derivation" target="ewn-loathe__2:37:00::"/>
        </Sense>
      <Pronunciation variety="GB">ˈləʊðɪŋ</Pronunciation>
      <Pronunciation variety="US">ˈloʊðɪŋ</Pronunciation>
    </LexicalEntry>
    <LexicalEntry id="ewn-envy-n">
      <Lemma writtenForm="envy" partOfSpeech="n"/>
      <Sense id="ewn-envy__1:12:00::" n="0" synset="ewn-07565182-n">
        <SenseRelation relType="derivation" target="ewn-envy__2:37:01::"/>
        <SenseRelation relType="derivation" target="ewn-envy__2:37:00::"/>
        </Sense>
      <Pronunciation>ˈɛnvi</Pronunciation>
    </LexicalEntry>
    <LexicalEntry id="ewn-choler-n">
      <Lemma writtenForm="choler" partOfSpeech="n"/>
      <Sense id="ewn-choler__1:12:02::" n="0" synset="ewn-07568195-n"/>
      <Sense id="ewn-choler__1:12:01::" n="1" synset="ewn-07531593-n">
        <SenseRelation relType="derivation" target="ewn-choleric__5:00:00:passionate:00"/>
        <SenseRelation relType="derivation" target="ewn-choleric__5:00:00:ill-natured:00"/>
        <SenseRelation relType="derivation" target="ewn-choleric__5:00:00:angry:00"/>
        </Sense>
    </LexicalEntry>
    <LexicalEntry id="ewn-aspiration-n">
      <Lemma writtenForm="aspiration" partOfSpeech="n"/>
      <Sense id="ewn-aspiration__1:12:00::" n="1" synset="ewn-07499687-n">
        <SenseRelation relType="derivation" target="ewn-aspire__2:31:00::"/>
        </Sense>
      <Pronunciation variety="US">ˌæspəˈɹeɪʃən</Pronunciation>
    </LexicalEntry>
    <LexicalEntry id="ewn-rush-n">
      <Lemma writtenForm="rush" partOfSpeech="n"/>
      <Sense id="ewn-rush__1:12:00::" n="3" synset="ewn-07543858-n"/>
    </LexicalEntry>
    <LexicalEntry id="ewn-pique-n">
      <Lemma writtenForm="pique" partOfSpeech="n"/>
      <Sense id="ewn-pique__1:12:00::" n="1" synset="ewn-07533707-n">
        <SenseRelation relType="derivation" target="ewn-pique__2:37:00::"/>
        </Sense>
      <Pronunciation>ˈpiːkeɪ</Pronunciation>
    </LexicalEntry>
    <LexicalEntry id="ewn-stage_fright-n">
      <Lemma writtenForm="stage fright" partOfSpeech="n"/>
      <Sense id="ewn-stage_fright__1:12:00::" n="0" synset="ewn-07536802-n"/>
    </LexicalEntry>
    <LexicalEntry id="ewn-misopedia-n">
      <Lemma writtenForm="misopedia" partOfSpeech="n"/>
      <Sense id="ewn-misopedia__1:12:00::" n="0" synset="ewn-07562939-n"/>
    </LexicalEntry>
    <LexicalEntry id="ewn-filial_love-n">
      <Lemma writtenForm="filial love" partOfSpeech="n"/>
      <Sense id="ewn-filial_love__1:12:00::" n="0" synset="ewn-07559427-n"/>
    </LexicalEntry>
    <LexicalEntry id="ewn-indignation-n">
      <Lemma writtenForm="indignation" partOfSpeech="n"/>
      <Sense id="ewn-indignation__1:12:00::" n="0" synset="ewn-07532976-n"/>
      <Pronunciation>ˌɪn.dɪɡ.ˈneɪ.ʃən</Pronunciation>
    </LexicalEntry>
    <LexicalEntry id="ewn-anguish-n">
      <Lemma writtenForm="anguish" partOfSpeech="n"/>
      <Sense id="ewn-anguish__1:12:02::" n="0" synset="ewn-07511895-n">
        <SenseRelation relType="derivation" target="ewn-anguish__2:37:02::"/>
        <SenseRelation relType="derivation" target="ewn-anguish__2:37:00::"/>
        </Sense>
    </LexicalEntry>
    <LexicalEntry id="ewn-concupiscence-n">
      <Lemma writtenForm="concupiscence" partOfSpeech="n"/>
      <Sense id="ewn-concupiscence__1:12:00::" n="0" synset="ewn-07503095-n">
        <SenseRelation relType="derivation" target="ewn-concupiscent__5:00:00:passionate:00"/>
        </Sense>
      <Pronunciation variety="GB">kənˈkjuːpɪsəns</Pronunciation>
    </LexicalEntry>
    <LexicalEntry id="ewn-tingle-n">
      <Lemma writtenForm="tingle" partOfSpeech="n"/>
      <Sense id="ewn-tingle__1:12:00::" n="0" synset="ewn-07535351-n">
        <SenseRelation relType="derivation" target="ewn-tingle__2:39:00::"/>
        </Sense>
      <Pronunciation>ˈtɪŋɡəl</Pronunciation>
    </LexicalEntry>
    <LexicalEntry id="ewn-sentimentality-n">
      <Lemma writtenForm="sentimentality" partOfSpeech="n"/>
      <Sense id="ewn-sentimentality__1:12:00::" n="1" synset="ewn-07497268-n">
        <SenseRelation relType="derivation" target="ewn-sentimental__5:00:00:tender:03"/>
        </Sense>
    </LexicalEntry>
    <LexicalEntry id="ewn-sensitivity-n">
      <Lemma writtenForm="sensitivity" partOfSpeech="n"/>
      <Sense id="ewn-sensitivity__1:12:00::" n="2" synset="ewn-07527704-n">
        <SenseRelation relType="derivation" target="ewn-sensitive__3:00:02::"/>
        </Sense>
      <Pronunciation variety="GB">ˌsɛnsɪˈtɪvɪti</Pronunciation>
      <Pronunciation variety="US">ˌsɛnsəˈtɪvəti</Pronunciation>
    </LexicalEntry>
    <LexicalEntry id="ewn-lovingness-n">
      <Lemma writtenForm="lovingness" partOfSpeech="n"/>
      <Sense id="ewn-lovingness__1:12:00::" n="0" synset="ewn-07561495-n">
        <SenseRelation relType="derivation" target="ewn-loving__3:00:00::"/>
        </Sense>
    </LexicalEntry>
    <LexicalEntry id="ewn-sentiment-n">
      <Lemma writtenForm="sentiment" partOfSpeech="n"/>
      <Sense id="ewn-sentiment__1:12:00::" n="0" synset="ewn-07497091-n">
        <SenseRelation relType="derivation" target="ewn-sentimental__5:00:00:tender:03"/>
        <SenseRelation relType="derivation" target="ewn-sentimental__5:00:00:emotional:00"/>
        </Sense>
      <Pronunciation>ˈsɛn.tɪ.mənt</Pronunciation>
    </LexicalEntry>
    <LexicalEntry id="ewn-acquired_taste-n">
      <Lemma writtenForm="acquired taste" partOfSpeech="n"/>
      <Sense id="ewn-acquired_taste__1:12:00::" n="0" synset="ewn-07513694-n"/>
    </LexicalEntry>
    <LexicalEntry id="ewn-trepidation-n">
      <Lemma writtenForm="trepidation" partOfSpeech="n"/>
      <Sense id="ewn-trepidation__1:12:00::" n="0" synset="ewn-07537282-n"/>
      <Pronunciation>ˌtɹɛp.ɪˈdeɪ.ʃən</Pronunciation>
    </LexicalEntry>
    <LexicalEntry id="ewn-adoration-n">
      <Lemma writtenForm="adoration" partOfSpeech="n"/>
      <Sense id="ewn-adoration__1:12:00::" n="0" synset="ewn-07516659-n"/>
      <Pronunciation>ˌæ.dəˈɹeɪ.ʃən</Pronunciation>
    </LexicalEntry>
    <LexicalEntry id="ewn-emulation-n">
      <Lemma writtenForm="emulation" partOfSpeech="n"/>
      <Sense id="ewn-emulation__1:12:00::" n="0" synset="ewn-07500069-n">
        <SenseRelation relType="derivation" target="ewn-emulate__2:42:00::"/>
        <SenseRelation relType="derivation" target="ewn-emulate__2:33:00::"/>
        </Sense>
      <Pronunciation variety="GB">ˌɛm.jʊˈleɪ̯.ʃən</Pronunciation>
      <Pronunciation variety="US">ˌɛm.juˈleɪ̯.ʃən</Pronunciation>
    </LexicalEntry>
    <LexicalEntry id="ewn-wistfulness-n">
      <Lemma writtenForm="wistfulness" partOfSpeech="n"/>
      <Sense id="ewn-wistfulness__1:12:00::" n="0" synset="ewn-07502416-n">
        <SenseRelation relType="derivation" target="ewn-wistful__5:00:01:sad:00"/>
        </Sense>
    </LexicalEntry>
    <LexicalEntry id="ewn-dejectedness-n">
      <Lemma writtenForm="dejectedness" partOfSpeech="n"/>
      <Sense id="ewn-dejectedness__1:12:00::" n="0" synset="ewn-07553056-n"/>
      <Pronunciation variety="GB">dɪˈdʒɛktədnəs</Pronunciation>
    </LexicalEntry>
    <LexicalEntry id="ewn-cheerlessness-n">
      <Lemma writtenForm="cheerlessness" partOfSpeech="n"/>
      <Sense id="ewn-cheerlessness__1:12:00::" n="0" synset="ewn-07552456-n">
        <SenseRelation relType="antonym" target="ewn-cheerfulness__1:12:00::"/>
        <SenseRelation relType="derivation" target="ewn-cheerless__3:00:00::"/>
        </Sense>
    </LexicalEntry>
    <LexicalEntry id="ewn-bad_blood-n">
      <Lemma writtenForm="bad blood" partOfSpeech="n"/>
      <Sense id="ewn-bad_blood__1:12:00::" n="0" synset="ewn-07563566-n"/>
    </LexicalEntry>
    <LexicalEntry id="ewn-exultation-n">
      <Lemma writtenForm="exultation" partOfSpeech="n"/>
      <Sense id="ewn-exultation__1:12:00::" n="0" synset="ewn-07543205-n">
        <SenseRelation relType="derivation" target="ewn-exult__2:37:00::"/>
        </Sense>
      <Pronunciation>ˌɛɡzʌlˈteɪʃən</Pronunciation>
    </LexicalEntry>
    <LexicalEntry id="ewn-world-weariness-n">
      <Lemma writtenForm="world-weariness" partOfSpeech="n"/>
      <Sense id="ewn-world-weariness__1:12:00::" n="0" synset="ewn-07549123-n">
        <SenseRelation relType="derivation" target="ewn-world-weary__5:00:00:tired:00"/>
        </Sense>
    </LexicalEntry>
    <LexicalEntry id="ewn-thankfulness-n">
      <Lemma writtenForm="thankfulness" partOfSpeech="n"/>
      <Sense id="ewn-thankfulness__1:12:00::" n="0" synset="ewn-07519768-n">
        <SenseRelation relType="derivation" target="ewn-thankful__3:00:00::"/>
        </Sense>
    </LexicalEntry>
    <LexicalEntry id="ewn-submission-n">
      <Lemma writtenForm="submission" partOfSpeech="n"/>
      <Sense id="ewn-submission__1:12:00::" n="3" synset="ewn-07524564-n"/>
      <Pronunciation>səbˈmɪʃən</Pronunciation>
    </LexicalEntry>
    <LexicalEntry id="ewn-umbrage-n">
      <Lemma writtenForm="umbrage" partOfSpeech="n"/>
      <Sense id="ewn-umbrage__1:12:00::" n="0" synset="ewn-07532789-n">
        <SenseRelation relType="derivation" target="ewn-umbrageous__5:00:00:angry:00"/>
        </Sense>
      <Pronunciation>ˈʌm.bɹɪdʒ</Pronunciation>
    </LexicalEntry>
    <LexicalEntry id="ewn-homesickness-n">
      <Lemma writtenForm="homesickness" partOfSpeech="n"/>
      <Sense id="ewn-homesickness__1:12:00::" n="0" synset="ewn-07502734-n">
        <SenseRelation relType="derivation" target="ewn-homesick__5:00:00:desirous:00"/>
        </Sense>
    </LexicalEntry>
    <LexicalEntry id="ewn-anticipation-n">
      <Lemma writtenForm="anticipation" partOfSpeech="n"/>
      <Sense id="ewn-anticipation__1:12:00::" n="0" synset="ewn-07526319-n"/>
      <Pronunciation variety="US">æn.tɪs.ɪˈpeɪ.ʃən</Pronunciation>
    </LexicalEntry>
    <LexicalEntry id="ewn-libido-n">
      <Lemma writtenForm="libido" partOfSpeech="n"/>
      <Sense id="ewn-libido__1:12:00::" n="0" synset="ewn-07504688-n">
        <SenseRelation relType="derivation" target="ewn-libidinous__5:00:00:sexy:00"/>
        <SenseRelation relType="derivation" target="ewn-libidinal__3:01:00::"/>
        </Sense>
      <Pronunciation variety="GB">lɪˈbiː.dəʊ</Pronunciation>
    </LexicalEntry>
    <LexicalEntry id="ewn-self-esteem-n">
      <Lemma writtenForm="self-esteem" partOfSpeech="n"/>
      <Sense id="ewn-self-esteem__1:12:00::" n="0" synset="ewn-07523944-n"/>
      <Pronunciation>ˌsɛlf.ə.ˈstiːm</Pronunciation>
    </LexicalEntry>
    <LexicalEntry id="ewn-undertow-n">
      <Lemma writtenForm="undertow" partOfSpeech="n"/>
      <Sense id="ewn-undertow__1:12:00::" n="0" synset="ewn-07514688-n"/>
    </LexicalEntry>
    <LexicalEntry id="ewn-swivet-n">
      <Lemma writtenForm="swivet" partOfSpeech="n"/>
      <Sense id="ewn-swivet__1:12:00::" n="0" synset="ewn-07536164-n"/>
    </LexicalEntry>
    <LexicalEntry id="ewn-bang-n">
      <Lemma writtenForm="bang" partOfSpeech="n"/>
      <Sense id="ewn-bang__1:12:00::" n="3" synset="ewn-07543858-n"/>
    </LexicalEntry>
    <LexicalEntry id="ewn-turmoil-n">
      <Lemma writtenForm="turmoil" partOfSpeech="n"/>
      <Sense id="ewn-turmoil__1:12:00::" n="1" synset="ewn-07529759-n"/>
      <Pronunciation variety="GB">ˈtɜːmɔɪl</Pronunciation>
    </LexicalEntry>
    <LexicalEntry id="ewn-ambition-n">
      <Lemma writtenForm="ambition" partOfSpeech="n"/>
      <Sense id="ewn-ambition__1:12:00::" n="0" synset="ewn-07499687-n">
        <SenseRelation relType="derivation" target="ewn-ambitious__5:00:00:difficult:00"/>
        <SenseRelation relType="derivation" target="ewn-ambition__2:37:00::"/>
        </Sense>
      <Pronunciation variety="US">æmˈbɪ.ʃən</Pronunciation>
    </LexicalEntry>
    <LexicalEntry id="ewn-bloodlust-n">
      <Lemma writtenForm="bloodlust" partOfSpeech="n"/>
      <Sense id="ewn-bloodlust__1:12:00::" n="0" synset="ewn-07500343-n"/>
      <Pronunciation>ˈblʌdˌlʌst</Pronunciation>
    </LexicalEntry>
    <LexicalEntry id="ewn-misoneism-n">
      <Lemma writtenForm="misoneism" partOfSpeech="n"/>
      <Sense id="ewn-misoneism__1:12:00::" n="0" synset="ewn-07562759-n"/>
      <Pronunciation>ˌmɪsəˈniː.ɪzəm</Pronunciation>
    </LexicalEntry>
    <LexicalEntry id="ewn-hilarity-n">
      <Lemma writtenForm="hilarity" partOfSpeech="n"/>
      <Sense id="ewn-hilarity__1:12:00::" n="0" synset="ewn-07544765-n">
        <SenseRelation relType="derivation" target="ewn-hilarious__5:00:00:humorous:00"/>
        </Sense>
      <Pronunciation>hɪˈlæɹɪ.ti</Pronunciation>
    </LexicalEntry>
    <LexicalEntry id="ewn-technophilia-n">
      <Lemma writtenForm="technophilia" partOfSpeech="n"/>
      <Sense id="ewn-technophilia__1:12:00::" n="0" synset="ewn-07571340-n"/>
    </LexicalEntry>
    <LexicalEntry id="ewn-fervor-n">
      <Lemma writtenForm="fervor" partOfSpeech="n"/>
      <Sense id="ewn-fervor__1:12:00::" n="0" synset="ewn-07496515-n"/>
      <Pronunciation variety="US">ˈfɝvɚ</Pronunciation>
    </LexicalEntry>
    <LexicalEntry id="ewn-approval-n">
      <Lemma writtenForm="approval" partOfSpeech="n"/>
      <Sense id="ewn-approval__1:12:00::" n="1" synset="ewn-07515398-n">
        <SenseRelation relType="antonym" target="ewn-disapproval__1:12:00::"/>
        <SenseRelation relType="derivation" target="ewn-approve__2:31:00::"/>
        </Sense>
      <Pronunciation variety="GB">əˈpɹuːvəl</Pronunciation>
      <Pronunciation variety="US">əˈpɹuvəl</Pronunciation>
    </LexicalEntry>
    <LexicalEntry id="ewn-humour-n">
      <Lemma writtenForm="humour" partOfSpeech="n"/>
      <Sense id="ewn-humour__1:12:00::" n="0" synset="ewn-07566518-n">
        <SenseRelation relType="derivation" target="ewn-humour__2:32:00::"/>
        </Sense>
      <Pronunciation variety="GB">ˈhjuː.mə(ɹ)</Pronunciation>
      <Pronunciation variety="US">ˈhjuːmɚ</Pronunciation>
    </LexicalEntry>
    <LexicalEntry id="ewn-satyriasis-n">
      <Lemma writtenForm="satyriasis" partOfSpeech="n"/>
      <Sense id="ewn-satyriasis__1:12:00::" n="0" synset="ewn-07505182-n"/>
      <Pronunciation>ˌsatɪˈrʌɪəsɪs</Pronunciation>
    </LexicalEntry>
    <LexicalEntry id="ewn-fellow_feeling-n">
      <Lemma writtenForm="fellow feeling" partOfSpeech="n"/>
      <Sense id="ewn-fellow_feeling__1:12:00::" n="0" synset="ewn-07568767-n"/>
    </LexicalEntry>
    <LexicalEntry id="ewn-anaphrodisia-n">
      <Lemma writtenForm="anaphrodisia" partOfSpeech="n"/>
      <Sense id="ewn-anaphrodisia__1:12:00::" n="0" synset="ewn-07503816-n">
        <SenseRelation relType="antonym" target="ewn-aphrodisia__1:12:00::"/>
        </Sense>
    </LexicalEntry>
    <LexicalEntry id="ewn-nationalism-n">
      <Lemma writtenForm="nationalism" partOfSpeech="n"/>
      <Sense id="ewn-nationalism__1:12:00::" n="2" synset="ewn-07500187-n">
        <SenseRelation relType="derivation" target="ewn-nationalist__1:18:01::"/>
        </Sense>
      <Pronunciation>ˈnæʃənəlɪzəm</Pronunciation>
    </LexicalEntry>
    <LexicalEntry id="ewn-lubricity-n">
      <Lemma writtenForm="lubricity" partOfSpeech="n"/>
      <Sense id="ewn-lubricity__1:12:00::" n="0" synset="ewn-07505354-n"/>
      <Pronunciation variety="GB">luːˈbɹɪsɪti</Pronunciation>
    </LexicalEntry>
    <LexicalEntry id="ewn-disconcertion-n">
      <Lemma writtenForm="disconcertion" partOfSpeech="n"/>
      <Sense id="ewn-disconcertion__1:12:00::" n="0" synset="ewn-07523471-n">
        <SenseRelation relType="derivation" target="ewn-disconcert__2:37:02::"/>
        <SenseRelation relType="derivation" target="ewn-disconcert__2:37:01::"/>
        </Sense>
    </LexicalEntry>
    <LexicalEntry id="ewn-fussiness-n">
      <Lemma writtenForm="fussiness" partOfSpeech="n"/>
      <Sense id="ewn-fussiness__1:12:00::" n="0" synset="ewn-07568195-n">
        <SenseRelation relType="derivation" target="ewn-fussy__5:00:00:ill-natured:00"/>
        </Sense>
    </LexicalEntry>
    <LexicalEntry id="ewn-crush-n">
      <Lemma writtenForm="crush" partOfSpeech="n"/>
      <Sense id="ewn-crush__1:12:00::" n="2" synset="ewn-07559739-n"/>
      <Pronunciation>kɹʌʃ</Pronunciation>
    </LexicalEntry>
    <LexicalEntry id="ewn-ennui-n">
      <Lemma writtenForm="ennui" partOfSpeech="n"/>
      <Sense id="ewn-ennui__1:12:00::" n="0" synset="ewn-07555178-n"/>
      <Pronunciation variety="GB">ɒnˈwiː</Pronunciation>
      <Pronunciation variety="US">ɑnˈwi</Pronunciation>
    </LexicalEntry>
    <LexicalEntry id="ewn-aphrodisia-n">
      <Lemma writtenForm="aphrodisia" partOfSpeech="n"/>
      <Sense id="ewn-aphrodisia__1:12:00::" n="0" synset="ewn-07503707-n">
        <SenseRelation relType="antonym" target="ewn-anaphrodisia__1:12:00::"/>
        </Sense>
    </LexicalEntry>
    <LexicalEntry id="ewn-hesitancy-n">
      <Lemma writtenForm="hesitancy" partOfSpeech="n"/>
      <Sense id="ewn-hesitancy__1:12:00::" n="0" synset="ewn-07538724-n">
        <SenseRelation relType="derivation" target="ewn-hesitant__5:00:00:indecisive:01"/>
        </Sense>
    </LexicalEntry>
    <LexicalEntry id="ewn-fond_regard-n">
      <Lemma writtenForm="fond regard" partOfSpeech="n"/>
      <Sense id="ewn-fond_regard__1:12:00::" n="0" synset="ewn-07560531-n"/>
    </LexicalEntry>
    <LexicalEntry id="ewn-Oedipus_complex-n">
      <Lemma writtenForm="Oedipus complex" partOfSpeech="n"/>
      <Sense id="ewn-oedipus_complex__1:12:00::" n="0" synset="ewn-07497922-n"/>
      <Pronunciation>ˈɛdəpəs ˈkɒmplɛks</Pronunciation>
    </LexicalEntry>
    <LexicalEntry id="ewn-contriteness-n">
      <Lemma writtenForm="contriteness" partOfSpeech="n"/>
      <Sense id="ewn-contriteness__1:12:00::" n="0" synset="ewn-07550088-n">
        <SenseRelation relType="derivation" target="ewn-contrite__5:00:00:penitent:00"/>
        </Sense>
    </LexicalEntry>
    <LexicalEntry id="ewn-ingratitude-n">
      <Lemma writtenForm="ingratitude" partOfSpeech="n"/>
      <Sense id="ewn-ingratitude__1:12:00::" n="0" synset="ewn-07519950-n">
        <SenseRelation relType="antonym" target="ewn-gratitude__1:12:00::"/>
        </Sense>
      <Pronunciation variety="US">ɪnˈɡɹætɪtud</Pronunciation>
      <Pronunciation variety="GB">ɪnˈɡɹætɪtjuːd</Pronunciation>
    </LexicalEntry>
    <LexicalEntry id="ewn-presentiment-n">
      <Lemma writtenForm="presentiment" partOfSpeech="n"/>
      <Sense id="ewn-presentiment__1:12:00::" n="0" synset="ewn-07537367-n"/>
      <Pronunciation variety="GB">prɪˈzen.tɪ.mənt</Pronunciation>
      <Pronunciation variety="US">prɪˈzen.tɪ.mənt</Pronunciation>
    </LexicalEntry>
    <LexicalEntry id="ewn-repose-n">
      <Lemma writtenForm="repose" partOfSpeech="n"/>
      <Sense id="ewn-repose__1:12:00::" n="1" synset="ewn-07531029-n"/>
      <Pronunciation variety="US">ɹɪˈpoʊz</Pronunciation>
      <Pronunciation variety="GB">ɹɪˈpəʊz</Pronunciation>
    </LexicalEntry>
    <LexicalEntry id="ewn-eroticism-n">
      <Lemma writtenForm="eroticism" partOfSpeech="n"/>
      <Sense id="ewn-eroticism__1:12:00::" n="1" synset="ewn-07504199-n"/>
    </LexicalEntry>
    <LexicalEntry id="ewn-stir-n">
      <Lemma writtenForm="stir" partOfSpeech="n"/>
      <Sense id="ewn-stir__1:12:00::" n="1" synset="ewn-07529584-n">
        <SenseRelation relType="derivation" target="ewn-stir__2:37:00::"/>
        <SenseRelation relType="derivation" target="ewn-stir__2:37:01::"/>
        <SenseRelation relType="derivation" target="ewn-stir__2:39:00::"/>
        </Sense>
    </LexicalEntry>
    <LexicalEntry id="ewn-jubilation-n">
      <Lemma writtenForm="jubilation" partOfSpeech="n"/>
      <Sense id="ewn-jubilation__1:12:00::" n="0" synset="ewn-07543205-n">
        <SenseRelation relType="derivation" target="ewn-jubilate__2:32:00::"/>
        </Sense>
    </LexicalEntry>
    <LexicalEntry id="ewn-ambivalence-n">
      <Lemma writtenForm="ambivalence" partOfSpeech="n"/>
      <Sense id="ewn-ambivalence__1:12:00::" n="0" synset="ewn-07498445-n">
        <SenseRelation relType="derivation" target="ewn-ambivalent__5:00:00:uncertain:02"/>
        </Sense>
    </LexicalEntry>
    <LexicalEntry id="ewn-ill_temper-n">
      <Lemma writtenForm="ill temper" partOfSpeech="n"/>
      <Sense id="ewn-ill_temper__1:12:00::" n="0" synset="ewn-07533371-n"/>
    </LexicalEntry>
    <LexicalEntry id="ewn-impatience-n">
      <Lemma writtenForm="impatience" partOfSpeech="n"/>
      <Sense id="ewn-impatience__1:12:00::" n="1" synset="ewn-07529310-n">
        <SenseRelation relType="derivation" target="ewn-impatient__5:00:00:eager:00"/>
        </Sense>
      <Pronunciation>ɪmˈpeɪʃəns</Pronunciation>
    </LexicalEntry>
    <LexicalEntry id="ewn-malice-n">
      <Lemma writtenForm="malice" partOfSpeech="n"/>
      <Sense id="ewn-malice__1:12:00::" n="0" synset="ewn-07566132-n">
        <SenseRelation relType="derivation" target="ewn-malicious__3:00:00::"/>
        </Sense>
      <Pronunciation>ˈmælɪs</Pronunciation>
    </LexicalEntry>
    <LexicalEntry id="ewn-goodwill-n">
      <Lemma writtenForm="goodwill" partOfSpeech="n"/>
      <Sense id="ewn-goodwill__1:12:00::" n="1" synset="ewn-07515169-n"/>
      <Pronunciation>ɡʊdˈwɪl</Pronunciation>
    </LexicalEntry>
    <LexicalEntry id="ewn-fancy-n">
      <Lemma writtenForm="fancy" partOfSpeech="n"/>
      <Sense id="ewn-fancy__1:12:00::" n="2" synset="ewn-07512937-n">
        <SenseRelation relType="derivation" target="ewn-fancy__2:37:00::"/>
        </Sense>
    </LexicalEntry>
    <LexicalEntry id="ewn-torment-n">
      <Lemma writtenForm="torment" partOfSpeech="n"/>
      <Sense id="ewn-torment__1:12:02::" n="1" synset="ewn-07511895-n">
        <SenseRelation relType="derivation" target="ewn-torment__2:37:00::"/>
        </Sense>
      <Sense id="ewn-torment__1:12:01::" n="2" synset="ewn-07510691-n">
        <SenseRelation relType="derivation" target="ewn-torment__2:37:00::"/>
        </Sense>
      <Sense id="ewn-torment__1:12:03::" n="3" synset="ewn-07534279-n">
        <SenseRelation relType="derivation" target="ewn-torment__2:37:01::"/>
        </Sense>
    </LexicalEntry>
    <LexicalEntry id="ewn-enjoyment-n">
      <Lemma writtenForm="enjoyment" partOfSpeech="n"/>
      <Sense id="ewn-enjoyment__1:12:00::" n="0" synset="ewn-07506848-n">
        <SenseRelation relType="derivation" target="ewn-enjoy__2:37:01::"/>
        <SenseRelation relType="derivation" target="ewn-enjoy__2:37:00::"/>
        <SenseRelation relType="derivation" target="ewn-enjoy__2:34:00::"/>
        </Sense>
      <Pronunciation>ɛnˈdʒɔɪmənt</Pronunciation>
    </LexicalEntry>
    <LexicalEntry id="ewn-perceptiveness-n">
      <Lemma writtenForm="perceptiveness" partOfSpeech="n"/>
      <Sense id="ewn-perceptiveness__1:12:00::" n="0" synset="ewn-07528486-n">
        <SenseRelation relType="derivation" target="ewn-perceptive__3:01:00::"/>
        <SenseRelation relType="derivation" target="ewn-perceptive__3:00:00::"/>
        </Sense>
    </LexicalEntry>
    <LexicalEntry id="ewn-belligerence-n">
      <Lemma writtenForm="belligerence" partOfSpeech="n"/>
      <Sense id="ewn-belligerence__1:12:00::" n="0" synset="ewn-07564161-n">
        <SenseRelation relType="derivation" target="ewn-belligerent__5:00:00:hostile:01"/>
        </Sense>
    </LexicalEntry>
    <LexicalEntry id="ewn-heartstrings-n">
      <Lemma writtenForm="heartstrings" partOfSpeech="n"/>
      <Sense id="ewn-heartstrings__1:12:00::" n="0" synset="ewn-07561327-n"/>
      <Pronunciation variety="GB">ˈhɑːtstɹɪŋz</Pronunciation>
    </LexicalEntry>
    <LexicalEntry id="ewn-gravity-n">
      <Lemma writtenForm="gravity" partOfSpeech="n"/>
      <Sense id="ewn-gravity__1:12:00::" n="2" synset="ewn-07527386-n">
        <SenseRelation relType="antonym" target="ewn-levity__1:12:00::"/>
        </Sense>
      <Pronunciation>ˈɡɹævɪti</Pronunciation>
    </LexicalEntry>
    <LexicalEntry id="ewn-calf_love-n">
      <Lemma writtenForm="calf love" partOfSpeech="n"/>
      <Sense id="ewn-calf_love__1:12:00::" n="0" synset="ewn-07559739-n"/>
    </LexicalEntry>
    <LexicalEntry id="ewn-warmness-n">
      <Lemma writtenForm="warmness" partOfSpeech="n"/>
      <Sense id="ewn-warmness__1:12:00::" n="0" synset="ewn-07560035-n">
        <SenseRelation relType="derivation" target="ewn-warm__3:00:02::"/>
        </Sense>
    </LexicalEntry>
    <LexicalEntry id="ewn-venom-n">
      <Lemma writtenForm="venom" partOfSpeech="n"/>
      <Sense id="ewn-venom__1:12:00::" n="1" synset="ewn-07566132-n">
        <SenseRelation relType="derivation" target="ewn-venomous__5:00:00:malicious:00"/>
        </Sense>
      <Pronunciation>ˈvɛnəm</Pronunciation>
    </LexicalEntry>
    <LexicalEntry id="ewn-pitilessness-n">
      <Lemma writtenForm="pitilessness" partOfSpeech="n"/>
      <Sense id="ewn-pitilessness__1:12:00::" n="0" synset="ewn-07521621-n">
        <SenseRelation relType="derivation" target="ewn-pitiless__5:00:00:inhumane:00"/>
        </Sense>
    </LexicalEntry>
    <LexicalEntry id="ewn-depression-n">
      <Lemma writtenForm="depression" partOfSpeech="n"/>
      <Sense id="ewn-depression__1:12:00::" n="3" synset="ewn-07552873-n"/>
      <Pronunciation variety="GB">dɪˈpɹɛʃən</Pronunciation>
      <Pronunciation variety="US">dəˈpɹɛʃ(ə)n</Pronunciation>
    </LexicalEntry>
    <LexicalEntry id="ewn-apprehension-n">
      <Lemma writtenForm="apprehension" partOfSpeech="n"/>
      <Sense id="ewn-apprehension__1:12:00::" n="0" synset="ewn-07536913-n">
        <SenseRelation relType="derivation" target="ewn-apprehend__2:37:00::"/>
        </Sense>
      <Pronunciation variety="GB">æp.ɹɪˈhɛn.ʃən</Pronunciation>
      <Pronunciation variety="US">æp.ɹiˈhɛn.ʃən</Pronunciation>
    </LexicalEntry>
    <LexicalEntry id="ewn-distaste-n">
      <Lemma writtenForm="distaste" partOfSpeech="n"/>
      <Sense id="ewn-distaste__1:12:00::" n="0" synset="ewn-07517908-n"/>
      <Pronunciation>dɪsˈteɪst</Pronunciation>
    </LexicalEntry>
    <LexicalEntry id="ewn-hurt-n">
      <Lemma writtenForm="hurt" partOfSpeech="n"/>
      <Sense id="ewn-hurt__1:12:02::" n="1" synset="ewn-07511603-n">
        <SenseRelation relType="derivation" target="ewn-hurt__2:39:00::"/>
        <SenseRelation relType="derivation" target="ewn-hurt__2:29:01::"/>
        </Sense>
      <Sense id="ewn-hurt__1:12:01::" n="2" synset="ewn-07510467-n">
        <SenseRelation relType="derivation" target="ewn-hurt__2:37:01::"/>
        <SenseRelation relType="derivation" target="ewn-hurt__2:29:01::"/>
        </Sense>
      <Pronunciation variety="GB">hɜːt</Pronunciation>
      <Pronunciation variety="US">hɝt</Pronunciation>
    </LexicalEntry>
    <LexicalEntry id="ewn-petulance-n">
      <Lemma writtenForm="petulance" partOfSpeech="n"/>
      <Sense id="ewn-petulance__1:12:00::" n="0" synset="ewn-07568195-n">
        <SenseRelation relType="derivation" target="ewn-petulant__5:00:00:ill-natured:00"/>
        </Sense>
    </LexicalEntry>
    <LexicalEntry id="ewn-sexual_love-n">
      <Lemma writtenForm="sexual love" partOfSpeech="n"/>
      <Sense id="ewn-sexual_love__1:12:00::" n="0" synset="ewn-07503480-n"/>
    </LexicalEntry>
    <LexicalEntry id="ewn-self-hatred-n">
      <Lemma writtenForm="self-hatred" partOfSpeech="n"/>
      <Sense id="ewn-self-hatred__1:12:00::" n="0" synset="ewn-07522201-n"/>
    </LexicalEntry>
    <LexicalEntry id="ewn-bashfulness-n">
      <Lemma writtenForm="bashfulness" partOfSpeech="n"/>
      <Sense id="ewn-bashfulness__1:12:00::" n="0" synset="ewn-07523331-n">
        <SenseRelation relType="derivation" target="ewn-bashful__5:00:00:timid:00"/>
        </Sense>
    </LexicalEntry>
    <LexicalEntry id="ewn-disapproval-n">
      <Lemma writtenForm="disapproval" partOfSpeech="n"/>
      <Sense id="ewn-disapproval__1:12:00::" n="0" synset="ewn-07518068-n">
        <SenseRelation relType="antonym" target="ewn-approval__1:12:00::"/>
        <SenseRelation relType="derivation" target="ewn-disapprove__2:31:00::"/>
        </Sense>
      <Pronunciation variety="US">dɪsəˈpɹuvəl</Pronunciation>
    </LexicalEntry>
    <LexicalEntry id="ewn-antagonism-n">
      <Lemma writtenForm="antagonism" partOfSpeech="n"/>
      <Sense id="ewn-antagonism__1:12:02::" n="2" synset="ewn-07563832-n">
        <SenseRelation relType="derivation" target="ewn-antagonistic__3:00:01::"/>
        <SenseRelation relType="derivation" target="ewn-antagonist__1:18:00::"/>
        <SenseRelation relType="derivation" target="ewn-antagonize__2:37:00::"/>
        <SenseRelation relType="derivation" target="ewn-antagonise__2:37:00::"/>
        </Sense>
      <Pronunciation>ænˈtæɡənɪzəm</Pronunciation>
    </LexicalEntry>
    <LexicalEntry id="ewn-rage-n">
      <Lemma writtenForm="rage" partOfSpeech="n"/>
      <Sense id="ewn-rage__1:12:00::" n="0" synset="ewn-07532236-n">
        <SenseRelation relType="derivation" target="ewn-rage__2:42:01::"/>
        <SenseRelation relType="derivation" target="ewn-rage__2:37:00::"/>
        </Sense>
      <Pronunciation>ɹeɪdʒ</Pronunciation>
    </LexicalEntry>
    <LexicalEntry id="ewn-self-reproach-n">
      <Lemma writtenForm="self-reproach" partOfSpeech="n"/>
      <Sense id="ewn-self-reproach__1:12:00::" n="0" synset="ewn-07551462-n"/>
    </LexicalEntry>
    <LexicalEntry id="ewn-huffiness-n">
      <Lemma writtenForm="huffiness" partOfSpeech="n"/>
      <Sense id="ewn-huffiness__1:12:00::" n="0" synset="ewn-07533108-n">
        <SenseRelation relType="derivation" target="ewn-huffy__5:00:00:sensitive:02"/>
        <SenseRelation relType="derivation" target="ewn-huffy__5:00:00:angry:00"/>
        </Sense>
    </LexicalEntry>
    <LexicalEntry id="ewn-peace_of_mind-n">
      <Lemma writtenForm="peace of mind" partOfSpeech="n"/>
      <Sense id="ewn-peace_of_mind__1:12:00::" n="0" synset="ewn-07531029-n"/>
    </LexicalEntry>
    <LexicalEntry id="ewn-shiver-n">
      <Lemma writtenForm="shiver" partOfSpeech="n"/>
      <Sense id="ewn-shiver__1:12:00::" n="1" synset="ewn-07535351-n">
        <SenseRelation relType="derivation" target="ewn-shivery__5:00:00:alarming:00"/>
        <SenseRelation relType="derivation" target="ewn-shiver__2:38:00::"/>
        </Sense>
    </LexicalEntry>
    <LexicalEntry id="ewn-comfortableness-n">
      <Lemma writtenForm="comfortableness" partOfSpeech="n"/>
      <Sense id="ewn-comfortableness__1:12:00::" n="1" synset="ewn-07545388-n">
        <SenseRelation relType="derivation" target="ewn-comfortable__3:00:01::"/>
        </Sense>
    </LexicalEntry>
    <LexicalEntry id="ewn-throes-n">
      <Lemma writtenForm="throes" partOfSpeech="n"/>
      <Sense id="ewn-throes__1:12:00::" n="0" synset="ewn-07511018-n"/>
    </LexicalEntry>
    <LexicalEntry id="ewn-shadow-n">
      <Lemma writtenForm="shadow" partOfSpeech="n"/>
      <Sense id="ewn-shadow__1:12:00::" n="3" synset="ewn-07537657-n"/>
      <Pronunciation variety="US">ˈʃædoʊ</Pronunciation>
      <Pronunciation variety="GB">ˈʃædəʊ</Pronunciation>
    </LexicalEntry>
    <LexicalEntry id="ewn-apathy-n">
      <Lemma writtenForm="apathy" partOfSpeech="n"/>
      <Sense id="ewn-apathy__1:12:00::" n="0" synset="ewn-07498762-n">
        <SenseRelation relType="derivation" target="ewn-apathetic__5:00:00:uninterested:00"/>
        <SenseRelation relType="derivation" target="ewn-apathetic__5:00:00:spiritless:00"/>
        </Sense>
      <Pronunciation>ˈæ.pə.θi</Pronunciation>
    </LexicalEntry>
    <LexicalEntry id="ewn-daze-n">
      <Lemma writtenForm="daze" partOfSpeech="n"/>
      <Sense id="ewn-daze__1:12:00::" n="0" synset="ewn-07525864-n">
        <SenseRelation relType="derivation" target="ewn-daze__2:39:00::"/>
        </Sense>
      <Pronunciation>deɪz</Pronunciation>
    </LexicalEntry>
    <LexicalEntry id="ewn-tendency-n">
      <Lemma writtenForm="tendency" partOfSpeech="n"/>
      <Sense id="ewn-tendency__1:12:00::" n="1" synset="ewn-07514352-n">
        <SenseRelation relType="derivation" target="ewn-tend__2:42:01::"/>
        </Sense>
      <Pronunciation>ˈtɛndənsi</Pronunciation>
    </LexicalEntry>
    <LexicalEntry id="ewn-sexual_desire-n">
      <Lemma writtenForm="sexual desire" partOfSpeech="n"/>
      <Sense id="ewn-sexual_desire__1:12:00::" n="0" synset="ewn-07503095-n"/>
    </LexicalEntry>
    <LexicalEntry id="ewn-spitefulness-n">
      <Lemma writtenForm="spitefulness" partOfSpeech="n"/>
      <Sense id="ewn-spitefulness__1:12:00::" n="0" synset="ewn-07566132-n">
        <SenseRelation relType="derivation" target="ewn-spiteful__5:00:00:malicious:00"/>
        </Sense>
    </LexicalEntry>
    <LexicalEntry id="ewn-propensity-n">
      <Lemma writtenForm="propensity" partOfSpeech="n"/>
      <Sense id="ewn-propensity__1:12:00::" n="0" synset="ewn-07514352-n"/>
      <Pronunciation>pɹəˈpɛnsɪti</Pronunciation>
    </LexicalEntry>
    <LexicalEntry id="ewn-masochism-n">
      <Lemma writtenForm="masochism" partOfSpeech="n"/>
      <Sense id="ewn-masochism__1:12:00::" n="0" synset="ewn-07509315-n">
        <SenseRelation relType="derivation" target="ewn-masochistic__3:00:00::"/>
        <SenseRelation relType="derivation" target="ewn-masochist__1:18:00::"/>
        </Sense>
      <Pronunciation>ˈmæs.ə.kɪ.zəm</Pronunciation>
    </LexicalEntry>
    <LexicalEntry id="ewn-avidness-n">
      <Lemma writtenForm="avidness" partOfSpeech="n"/>
      <Sense id="ewn-avidness__1:12:00::" n="0" synset="ewn-07570749-n">
        <SenseRelation relType="derivation" target="ewn-avid__5:00:00:enthusiastic:00"/>
        </Sense>
    </LexicalEntry>
    <LexicalEntry id="ewn-appetence-n">
      <Lemma writtenForm="appetence" partOfSpeech="n"/>
      <Sense id="ewn-appetence__1:12:00::" n="0" synset="ewn-07500766-n">
        <SenseRelation relType="derivation" target="ewn-appetent__5:00:00:desirous:00"/>
        </Sense>
      <Pronunciation>ˈæp.ɪ.təns</Pronunciation>
    </LexicalEntry>
    <LexicalEntry id="ewn-sensation-n">
      <Lemma writtenForm="sensation" partOfSpeech="n"/>
      <Sense id="ewn-sensation__1:12:00::" n="2" synset="ewn-07530021-n"/>
      <Pronunciation>sɛnˈseɪʃən</Pronunciation>
    </LexicalEntry>
    <LexicalEntry id="ewn-sensibility-n">
      <Lemma writtenForm="sensibility" partOfSpeech="n"/>
      <Sense id="ewn-sensibility__1:12:00::" n="1" synset="ewn-07528087-n"/>
      <Pronunciation>ˌsɛnsɪˈbɪlɪti</Pronunciation>
    </LexicalEntry>
    <LexicalEntry id="ewn-levity-n">
      <Lemma writtenForm="levity" partOfSpeech="n"/>
      <Sense id="ewn-levity__1:12:00::" n="0" synset="ewn-07527145-n">
        <SenseRelation relType="antonym" target="ewn-gravity__1:12:00::"/>
        </Sense>
      <Pronunciation>ˈlɛ.vɪ.ti</Pronunciation>
    </LexicalEntry>
    <LexicalEntry id="ewn-hankering-n">
      <Lemma writtenForm="hankering" partOfSpeech="n"/>
      <Sense id="ewn-hankering__1:12:00::" n="0" synset="ewn-07502062-n">
        <SenseRelation relType="derivation" target="ewn-hanker__2:37:00::"/>
        </Sense>
    </LexicalEntry>
    <LexicalEntry id="ewn-smugness-n">
      <Lemma writtenForm="smugness" partOfSpeech="n"/>
      <Sense id="ewn-smugness__1:12:00::" n="0" synset="ewn-07547386-n">
        <SenseRelation relType="derivation" target="ewn-smug__5:00:00:contented:00"/>
        </Sense>
    </LexicalEntry>
    <LexicalEntry id="ewn-easiness-n">
      <Lemma writtenForm="easiness" partOfSpeech="n"/>
      <Sense id="ewn-easiness__1:12:00::" n="0" synset="ewn-07531213-n">
        <SenseRelation relType="derivation" target="ewn-easy__3:00:02::"/>
        </Sense>
    </LexicalEntry>
    <LexicalEntry id="ewn-relief-n">
      <Lemma writtenForm="relief" partOfSpeech="n"/>
      <Sense id="ewn-relief__1:12:00::" n="0" synset="ewn-07508420-n"/>
    </LexicalEntry>
    <LexicalEntry id="ewn-boot-n">
      <Lemma writtenForm="boot" partOfSpeech="n"/>
      <Sense id="ewn-boot__1:12:00::" n="2" synset="ewn-07543858-n"/>
    </LexicalEntry>
    <LexicalEntry id="ewn-quiver-n">
      <Lemma writtenForm="quiver" partOfSpeech="n"/>
      <Sense id="ewn-quiver__1:12:00::" n="0" synset="ewn-07535351-n"/>
    </LexicalEntry>
    <LexicalEntry id="ewn-exasperation-n">
      <Lemma writtenForm="exasperation" partOfSpeech="n"/>
      <Sense id="ewn-exasperation__1:12:00::" n="0" synset="ewn-07534117-n">
        <SenseRelation relType="derivation" target="ewn-exasperate__2:37:01::"/>
        <SenseRelation relType="derivation" target="ewn-exasperate__2:37:00::"/>
        </Sense>
    </LexicalEntry>
    <LexicalEntry id="ewn-exuberance-n">
      <Lemma writtenForm="exuberance" partOfSpeech="n"/>
      <Sense id="ewn-exuberance__1:12:00::" n="0" synset="ewn-07571212-n">
        <SenseRelation relType="derivation" target="ewn-exuberant__5:00:00:spirited:00"/>
        <SenseRelation relType="derivation" target="ewn-exuberate__2:32:00::"/>
        </Sense>
      <Pronunciation variety="GB">ɛksˈjuː.bɜːɹ.əns</Pronunciation>
    </LexicalEntry>
    <LexicalEntry id="ewn-high_spirits-n">
      <Lemma writtenForm="high spirits" partOfSpeech="n"/>
      <Sense id="ewn-high_spirits__1:12:00::" n="0" synset="ewn-07543044-n"/>
    </LexicalEntry>
    <LexicalEntry id="ewn-humor-n">
      <Lemma writtenForm="humor" partOfSpeech="n"/>
      <Sense id="ewn-humor__1:12:00::" n="2" synset="ewn-07566518-n">
        <SenseRelation relType="derivation" target="ewn-humor__2:32:00::"/>
        </Sense>
      <Pronunciation variety="US">ˈhjuːmɚ</Pronunciation>
      <Pronunciation variety="GB">hjuː.mə(ɹ)</Pronunciation>
    </LexicalEntry>
    <LexicalEntry id="ewn-puppy_love-n">
      <Lemma writtenForm="puppy love" partOfSpeech="n"/>
      <Sense id="ewn-puppy_love__1:12:00::" n="0" synset="ewn-07559739-n"/>
    </LexicalEntry>
    <LexicalEntry id="ewn-mortification-n">
      <Lemma writtenForm="mortification" partOfSpeech="n"/>
      <Sense id="ewn-mortification__1:12:00::" n="0" synset="ewn-07522981-n">
        <SenseRelation relType="derivation" target="ewn-mortify__2:37:01::"/>
        </Sense>
    </LexicalEntry>
    <LexicalEntry id="ewn-infuriation-n">
      <Lemma writtenForm="infuriation" partOfSpeech="n"/>
      <Sense id="ewn-infuriation__1:12:00::" n="0" synset="ewn-07532656-n">
        <SenseRelation relType="derivation" target="ewn-infuriate__2:37:00::"/>
        </Sense>
    </LexicalEntry>
    <LexicalEntry id="ewn-dissatisfaction-n">
      <Lemma writtenForm="dissatisfaction" partOfSpeech="n"/>
      <Sense id="ewn-dissatisfaction__1:12:00::" n="0" synset="ewn-07554899-n">
        <SenseRelation relType="antonym" target="ewn-satisfaction__1:12:00::"/>
        <SenseRelation relType="derivation" target="ewn-dissatisfy__2:37:00::"/>
        </Sense>
      <Pronunciation>dɪsˌsætɪsˈfækʃən</Pronunciation>
    </LexicalEntry>
    <LexicalEntry id="ewn-softheartedness-n">
      <Lemma writtenForm="softheartedness" partOfSpeech="n"/>
      <Sense id="ewn-softheartedness__1:12:00::" n="0" synset="ewn-07520586-n">
        <SenseRelation relType="derivation" target="ewn-softhearted__3:00:00::"/>
        </Sense>
    </LexicalEntry>
    <LexicalEntry id="ewn-kindheartedness-n">
      <Lemma writtenForm="kindheartedness" partOfSpeech="n"/>
      <Sense id="ewn-kindheartedness__1:12:00::" n="0" synset="ewn-07569056-n">
        <SenseRelation relType="derivation" target="ewn-kindhearted__5:00:00:kind:00"/>
        </Sense>
    </LexicalEntry>
    <LexicalEntry id="ewn-protectiveness-n">
      <Lemma writtenForm="protectiveness" partOfSpeech="n"/>
      <Sense id="ewn-protectiveness__1:12:00::" n="0" synset="ewn-07560673-n">
        <SenseRelation relType="derivation" target="ewn-protective__5:00:00:tender:03"/>
        </Sense>
      <Pronunciation>pɹɛtɛktɪvnəs</Pronunciation>
    </LexicalEntry>
    <LexicalEntry id="ewn-self-pride-n">
      <Lemma writtenForm="self-pride" partOfSpeech="n"/>
      <Sense id="ewn-self-pride__1:12:00::" n="0" synset="ewn-07523944-n"/>
    </LexicalEntry>
    <LexicalEntry id="ewn-compatibility-n">
      <Lemma writtenForm="compatibility" partOfSpeech="n"/>
      <Sense id="ewn-compatibility__1:12:00::" n="0" synset="ewn-07570323-n"/>
      <Pronunciation>kəmˌpætɪˈbɪlɪti</Pronunciation>
    </LexicalEntry>
    <LexicalEntry id="ewn-mysoandry-n">
      <Lemma writtenForm="mysoandry" partOfSpeech="n"/>
      <Sense id="ewn-mysoandry__1:12:00::" n="0" synset="ewn-07562607-n"/>
    </LexicalEntry>
    <LexicalEntry id="ewn-agape_love-n">
      <Lemma writtenForm="agape love" partOfSpeech="n"/>
      <Sense id="ewn-agape_love__1:12:00::" n="0" synset="ewn-07559120-n"/>
    </LexicalEntry>
    <LexicalEntry id="ewn-murderousness-n">
      <Lemma writtenForm="murderousness" partOfSpeech="n"/>
      <Sense id="ewn-murderousness__1:12:00::" n="0" synset="ewn-07563013-n">
        <SenseRelation relType="derivation" target="ewn-murderous__5:00:00:bloody:00"/>
        </Sense>
    </LexicalEntry>
    <LexicalEntry id="ewn-cold_feet-n">
      <Lemma writtenForm="cold feet" partOfSpeech="n"/>
      <Sense id="ewn-cold_feet__1:12:00::" n="0" synset="ewn-07538255-n"/>
    </LexicalEntry>
    <LexicalEntry id="ewn-triumph-n">
      <Lemma writtenForm="triumph" partOfSpeech="n"/>
      <Sense id="ewn-triumph__1:12:00::" n="1" synset="ewn-07543485-n">
        <SenseRelation relType="derivation" target="ewn-triumphal__5:00:00:elated:00"/>
        <SenseRelation relType="derivation" target="ewn-triumph__2:37:00::"/>
        </Sense>
    </LexicalEntry>
    <LexicalEntry id="ewn-dreaminess-n">
      <Lemma writtenForm="dreaminess" partOfSpeech="n"/>
      <Sense id="ewn-dreaminess__1:12:00::" n="0" synset="ewn-07531461-n">
        <SenseRelation relType="derivation" target="ewn-dreamy__5:00:00:lethargic:00"/>
        <SenseRelation relType="derivation" target="ewn-dreamy__5:00:00:inattentive:00"/>
        </Sense>
    </LexicalEntry>
    <LexicalEntry id="ewn-moroseness-n">
      <Lemma writtenForm="moroseness" partOfSpeech="n"/>
      <Sense id="ewn-moroseness__1:12:00::" n="0" synset="ewn-07567833-n">
        <SenseRelation relType="derivation" target="ewn-morose__5:00:00:ill-natured:00"/>
        </Sense>
    </LexicalEntry>
    <LexicalEntry id="ewn-avidity-n">
      <Lemma writtenForm="avidity" partOfSpeech="n"/>
      <Sense id="ewn-avidity__1:12:01::" n="0" synset="ewn-07570749-n">
        <SenseRelation relType="derivation" target="ewn-avid__5:00:00:enthusiastic:00"/>
        </Sense>
      <Pronunciation>əˈvɪdɪti</Pronunciation>
    </LexicalEntry>
    <LexicalEntry id="ewn-discontentedness-n">
      <Lemma writtenForm="discontentedness" partOfSpeech="n"/>
      <Sense id="ewn-discontentedness__1:12:00::" n="0" synset="ewn-07554353-n">
        <SenseRelation relType="derivation" target="ewn-discontented__3:00:00::"/>
        </Sense>
    </LexicalEntry>
    <LexicalEntry id="ewn-good_humor-n">
      <Lemma writtenForm="good humor" partOfSpeech="n"/>
      <Sense id="ewn-good_humor__1:12:00::" n="0" synset="ewn-07567157-n">
        <SenseRelation relType="antonym" target="ewn-ill_humor__1:12:00::"/>
        </Sense>
    </LexicalEntry>
    <LexicalEntry id="ewn-tranquility-n">
      <Lemma writtenForm="tranquility" partOfSpeech="n"/>
      <Sense id="ewn-tranquility__1:12:00::" n="2" synset="ewn-07530799-n">
        <SenseRelation relType="derivation" target="ewn-tranquil__5:00:00:calm:00"/>
        </Sense>
      <Pronunciation>træŋˈkwɪlɪti</Pronunciation>
    </LexicalEntry>
    <LexicalEntry id="ewn-joyfulness-n">
      <Lemma writtenForm="joyfulness" partOfSpeech="n"/>
      <Sense id="ewn-joyfulness__1:12:00::" n="0" synset="ewn-07542591-n">
        <SenseRelation relType="derivation" target="ewn-joyful__5:00:00:joyous:00"/>
        <SenseRelation relType="derivation" target="ewn-joyful__3:00:00::"/>
        </Sense>
    </LexicalEntry>
    <LexicalEntry id="ewn-eagerness-n">
      <Lemma writtenForm="eagerness" partOfSpeech="n"/>
      <Sense id="ewn-eagerness__1:12:00::" n="0" synset="ewn-07570749-n">
        <SenseRelation relType="derivation" target="ewn-eager__3:00:00::"/>
        </Sense>
      <Pronunciation variety="US">ˈiɡɚnəs</Pronunciation>
      <Pronunciation variety="GB">ˈiːɡənəs</Pronunciation>
    </LexicalEntry>
    <LexicalEntry id="ewn-suspense-n">
      <Lemma writtenForm="suspense" partOfSpeech="n"/>
      <Sense id="ewn-suspense__1:12:02::" n="0" synset="ewn-07537871-n"/>
      <Sense id="ewn-suspense__1:12:01::" n="2" synset="ewn-07526477-n"/>
      <Pronunciation>səˈspɛns</Pronunciation>
    </LexicalEntry>
    <LexicalEntry id="ewn-intoxication-n">
      <Lemma writtenForm="intoxication" partOfSpeech="n"/>
      <Sense id="ewn-intoxication__1:12:00::" n="2" synset="ewn-07544195-n">
        <SenseRelation relType="derivation" target="ewn-intoxicate__2:37:00::"/>
        </Sense>
      <Pronunciation variety="US">ɪntɑksɪˈkeɪʃən</Pronunciation>
      <Pronunciation variety="GB">ɪntɒksɪˈkeɪʃən</Pronunciation>
    </LexicalEntry>
    <LexicalEntry id="ewn-woefulness-n">
      <Lemma writtenForm="woefulness" partOfSpeech="n"/>
      <Sense id="ewn-woefulness__1:12:00::" n="0" synset="ewn-07549265-n">
        <SenseRelation relType="derivation" target="ewn-woeful__5:00:00:sorrowful:00"/>
        </Sense>
    </LexicalEntry>
    <LexicalEntry id="ewn-painfulness-n">
      <Lemma writtenForm="painfulness" partOfSpeech="n"/>
      <Sense id="ewn-painfulness__1:12:00::" n="0" synset="ewn-07509503-n">
        <SenseRelation relType="derivation" target="ewn-painful__5:00:00:unpleasant:00"/>
        <SenseRelation relType="derivation" target="ewn-painful__3:00:00::"/>
        </Sense>
    </LexicalEntry>
    <LexicalEntry id="ewn-self-love-n">
      <Lemma writtenForm="self-love" partOfSpeech="n"/>
      <Sense id="ewn-self-love__1:12:00::" n="0" synset="ewn-07524235-n"/>
    </LexicalEntry>
    <LexicalEntry id="ewn-glow-n">
      <Lemma writtenForm="glow" partOfSpeech="n"/>
      <Sense id="ewn-glow__1:12:00::" n="3" synset="ewn-07495661-n">
        <SenseRelation relType="derivation" target="ewn-glow__2:37:00::"/>
        </Sense>
      <Pronunciation variety="GB">ɡləʊ</Pronunciation>
      <Pronunciation variety="US">ɡloʊ</Pronunciation>
    </LexicalEntry>
    <LexicalEntry id="ewn-sex-n">
      <Lemma writtenForm="sex" partOfSpeech="n"/>
      <Sense id="ewn-sex__1:12:00::" n="2" synset="ewn-07502835-n">
        <SenseRelation relType="derivation" target="ewn-sexy__3:00:04::"/>
        <SenseRelation relType="derivation" target="ewn-sexy__3:00:00::"/>
        <SenseRelation relType="derivation" target="ewn-sex__2:37:00::"/>
        </Sense>
    </LexicalEntry>
    <LexicalEntry id="ewn-alleviation-n">
      <Lemma writtenForm="alleviation" partOfSpeech="n"/>
      <Sense id="ewn-alleviation__1:12:00::" n="0" synset="ewn-07508420-n">
        <SenseRelation relType="derivation" target="ewn-alleviate__2:29:00::"/>
        </Sense>
      <Pronunciation>əˌliːviˈeɪʃən</Pronunciation>
    </LexicalEntry>
    <LexicalEntry id="ewn-chafe-n">
      <Lemma writtenForm="chafe" partOfSpeech="n"/>
      <Sense id="ewn-chafe__1:12:00::" n="1" synset="ewn-07533500-n"/>
      <Pronunciation variety="US">tʃeɪf</Pronunciation>
    </LexicalEntry>
    <LexicalEntry id="ewn-disquietude-n">
      <Lemma writtenForm="disquietude" partOfSpeech="n"/>
      <Sense id="ewn-disquietude__1:12:00::" n="0" synset="ewn-07540296-n"/>
      <Pronunciation variety="GB">dɪˈskwaɪə.tjuːd</Pronunciation>
      <Pronunciation variety="US">dɪˈskwaɪə.tud</Pronunciation>
    </LexicalEntry>
    <LexicalEntry id="ewn-brooding-n">
      <Lemma writtenForm="brooding" partOfSpeech="n"/>
      <Sense id="ewn-brooding__1:12:00::" n="1" synset="ewn-07548995-n"/>
      <Pronunciation>ˈbɹuːdɪŋ</Pronunciation>
    </LexicalEntry>
    <LexicalEntry id="ewn-American_Dream-n">
      <Lemma writtenForm="American Dream" partOfSpeech="n"/>
      <Sense id="ewn-american_dream__1:12:00::" n="0" synset="ewn-07499932-n"/>
    </LexicalEntry>
    <LexicalEntry id="ewn-agony-n">
      <Lemma writtenForm="agony" partOfSpeech="n"/>
      <Sense id="ewn-agony__1:12:00::" n="0" synset="ewn-07510691-n">
        <SenseRelation relType="derivation" target="ewn-agonal__3:01:00::"/>
        <SenseRelation relType="derivation" target="ewn-agonist__1:18:01::"/>
        <SenseRelation relType="derivation" target="ewn-agonist__1:18:00::"/>
        <SenseRelation relType="derivation" target="ewn-agonise__2:37:01::"/>
        <SenseRelation relType="derivation" target="ewn-agonise__2:37:00::"/>
        </Sense>
      <Pronunciation variety="US">ˈæ.ɡə.niː</Pronunciation>
    </LexicalEntry>
    <LexicalEntry id="ewn-amativeness-n">
      <Lemma writtenForm="amativeness" partOfSpeech="n"/>
      <Sense id="ewn-amativeness__1:12:00::" n="0" synset="ewn-07504199-n">
        <SenseRelation relType="derivation" target="ewn-amative__5:00:00:loving:00"/>
        </Sense>
      <Pronunciation variety="GB">ˈam.ə.tɪv.nɪs</Pronunciation>
    </LexicalEntry>
    <LexicalEntry id="ewn-mood-n">
      <Lemma writtenForm="mood" partOfSpeech="n"/>
      <Sense id="ewn-mood__1:12:00::" n="0" synset="ewn-07566518-n">
        <SenseRelation relType="derivation" target="ewn-moody__5:00:00:emotional:00"/>
        </Sense>
    </LexicalEntry>
    <LexicalEntry id="ewn-impulse-n">
      <Lemma writtenForm="impulse" partOfSpeech="n"/>
      <Sense id="ewn-impulse__1:12:01::" n="1" synset="ewn-07505719-n"/>
      <Pronunciation>ˈɪmpʌls</Pronunciation>
    </LexicalEntry>
    <LexicalEntry id="ewn-insecurity-n">
      <Lemma writtenForm="insecurity" partOfSpeech="n"/>
      <Sense id="ewn-insecurity__1:12:00::" n="1" synset="ewn-07540157-n">
        <SenseRelation relType="derivation" target="ewn-insecure__3:00:01::"/>
        </Sense>
    </LexicalEntry>
    <LexicalEntry id="ewn-wishing-n">
      <Lemma writtenForm="wishing" partOfSpeech="n"/>
      <Sense id="ewn-wishing__1:12:00::" n="0" synset="ewn-07501369-n"/>
      <Pronunciation>ˈwɪʃɪŋ</Pronunciation>
    </LexicalEntry>
    <LexicalEntry id="ewn-lowness-n">
      <Lemma writtenForm="lowness" partOfSpeech="n"/>
      <Sense id="ewn-lowness__1:12:00::" n="1" synset="ewn-07553056-n">
        <SenseRelation relType="derivation" target="ewn-low__5:00:00:humble:00"/>
        <SenseRelation relType="derivation" target="ewn-low__5:00:00:dejected:00"/>
        </Sense>
    </LexicalEntry>
    <LexicalEntry id="ewn-favour-n">
      <Lemma writtenForm="favour" partOfSpeech="n"/>
      <Sense id="ewn-favour__1:12:00::" n="0" synset="ewn-07515653-n">
        <SenseRelation relType="derivation" target="ewn-favour__2:41:00::"/>
        <SenseRelation relType="derivation" target="ewn-favour__2:41:03::"/>
        <SenseRelation relType="derivation" target="ewn-favour__2:41:01::"/>
        </Sense>
      <Pronunciation variety="GB">ˈfeɪ.və</Pronunciation>
      <Pronunciation variety="US">ˈfeɪ.vɚ</Pronunciation>
    </LexicalEntry>
    <LexicalEntry id="ewn-repugnance-n">
      <Lemma writtenForm="repugnance" partOfSpeech="n"/>
      <Sense id="ewn-repugnance__1:12:00::" n="0" synset="ewn-07519226-n">
        <SenseRelation relType="derivation" target="ewn-repugnant__5:00:00:offensive:01"/>
        </Sense>
      <Pronunciation>ɹɪˈpʌɡnəns</Pronunciation>
    </LexicalEntry>
    <LexicalEntry id="ewn-exhilaration-n">
      <Lemma writtenForm="exhilaration" partOfSpeech="n"/>
      <Sense id="ewn-exhilaration__1:12:00::" n="0" synset="ewn-07543600-n">
        <SenseRelation relType="derivation" target="ewn-exhilarate__2:37:00::"/>
        </Sense>
    </LexicalEntry>
    <LexicalEntry id="ewn-delectation-n">
      <Lemma writtenForm="delectation" partOfSpeech="n"/>
      <Sense id="ewn-delectation__1:12:00::" n="0" synset="ewn-07506178-n"/>
      <Pronunciation variety="GB">ˌdiːlɛkˈteɪʃən</Pronunciation>
    </LexicalEntry>
    <LexicalEntry id="ewn-yearning-n">
      <Lemma writtenForm="yearning" partOfSpeech="n"/>
      <Sense id="ewn-yearning__1:12:00::" n="0" synset="ewn-07501768-n">
        <SenseRelation relType="derivation" target="ewn-yearn__2:37:01::"/>
        <SenseRelation relType="derivation" target="ewn-yearn__2:37:00::"/>
        </Sense>
    </LexicalEntry>
    <LexicalEntry id="ewn-imperturbability-n">
      <Lemma writtenForm="imperturbability" partOfSpeech="n"/>
      <Sense id="ewn-imperturbability__1:12:00::" n="0" synset="ewn-07530567-n">
        <SenseRelation relType="derivation" target="ewn-imperturbable__5:00:00:composed:00"/>
        </Sense>
    </LexicalEntry>
    <LexicalEntry id="ewn-soreness-n">
      <Lemma writtenForm="soreness" partOfSpeech="n"/>
      <Sense id="ewn-soreness__1:12:00::" n="1" synset="ewn-07511113-n">
        <SenseRelation relType="derivation" target="ewn-sore__5:00:00:unpleasant:00"/>
        <SenseRelation relType="derivation" target="ewn-sore__5:00:00:angry:00"/>
        </Sense>
    </LexicalEntry>
    <LexicalEntry id="ewn-high_dudgeon-n">
      <Lemma writtenForm="high dudgeon" partOfSpeech="n"/>
      <Sense id="ewn-high_dudgeon__1:12:00::" n="0" synset="ewn-07531995-n"/>
    </LexicalEntry>
    <LexicalEntry id="ewn-downheartedness-n">
      <Lemma writtenForm="downheartedness" partOfSpeech="n"/>
      <Sense id="ewn-downheartedness__1:12:00::" n="0" synset="ewn-07553056-n">
        <SenseRelation relType="derivation" target="ewn-downhearted__5:00:00:dejected:00"/>
        </Sense>
    </LexicalEntry>
    <LexicalEntry id="ewn-misogamy-n">
      <Lemma writtenForm="misogamy" partOfSpeech="n"/>
      <Sense id="ewn-misogamy__1:12:00::" n="0" synset="ewn-07562361-n">
        <SenseRelation relType="derivation" target="ewn-misogamist__1:18:00::"/>
        </Sense>
    </LexicalEntry>
    <LexicalEntry id="ewn-despising-n">
      <Lemma writtenForm="despising" partOfSpeech="n"/>
      <Sense id="ewn-despising__1:12:00::" n="0" synset="ewn-07563140-n">
        <SenseRelation relType="derivation" target="ewn-despise__2:37:00::"/>
        </Sense>
    </LexicalEntry>
    <LexicalEntry id="ewn-peacefulness-n">
      <Lemma writtenForm="peacefulness" partOfSpeech="n"/>
      <Sense id="ewn-peacefulness__1:12:00::" n="1" synset="ewn-07531029-n"/>
    </LexicalEntry>
    <LexicalEntry id="ewn-earnestness-n">
      <Lemma writtenForm="earnestness" partOfSpeech="n"/>
      <Sense id="ewn-earnestness__1:12:00::" n="0" synset="ewn-07527554-n">
        <SenseRelation relType="derivation" target="ewn-earnest__5:00:00:sincere:00"/>
        </Sense>
      <Pronunciation variety="US">ˈɝnɪstnəs</Pronunciation>
      <Pronunciation variety="GB">ˈɜːnɪstnəs</Pronunciation>
    </LexicalEntry>
    <LexicalEntry id="ewn-pensiveness-n">
      <Lemma writtenForm="pensiveness" partOfSpeech="n"/>
      <Sense id="ewn-pensiveness__1:12:00::" n="0" synset="ewn-07548995-n">
        <SenseRelation relType="derivation" target="ewn-pensive__5:00:00:thoughtful:00"/>
        </Sense>
    </LexicalEntry>
    <LexicalEntry id="ewn-moodiness-n">
      <Lemma writtenForm="moodiness" partOfSpeech="n"/>
      <Sense id="ewn-moodiness__1:12:00::" n="0" synset="ewn-07567718-n">
        <SenseRelation relType="derivation" target="ewn-moody__5:00:00:ill-natured:00"/>
        </Sense>
    </LexicalEntry>
    <LexicalEntry id="ewn-consolation-n">
      <Lemma writtenForm="consolation" partOfSpeech="n"/>
      <Sense id="ewn-consolation__1:12:00::" n="0" synset="ewn-07507795-n">
        <SenseRelation relType="derivation" target="ewn-console__2:37:00::"/>
        </Sense>
      <Pronunciation variety="US">ˌkɑn.səˈleɪ.ʃən</Pronunciation>
      <Pronunciation variety="GB">ˌkɒn.səˈleɪ.ʃən</Pronunciation>
    </LexicalEntry>
    <LexicalEntry id="ewn-quietude-n">
      <Lemma writtenForm="quietude" partOfSpeech="n"/>
      <Sense id="ewn-quietude__1:12:00::" n="0" synset="ewn-07530799-n"/>
    </LexicalEntry>
    <LexicalEntry id="ewn-shudder-n">
      <Lemma writtenForm="shudder" partOfSpeech="n"/>
      <Sense id="ewn-shudder__1:12:00::" n="0" synset="ewn-07535351-n">
        <SenseRelation relType="derivation" target="ewn-shuddery__5:00:00:alarming:00"/>
        </Sense>
      <Pronunciation variety="GB">ˈʃʌdə</Pronunciation>
      <Pronunciation variety="US">ˈʃʌdɚ</Pronunciation>
    </LexicalEntry>
    <LexicalEntry id="ewn-misocainea-n">
      <Lemma writtenForm="misocainea" partOfSpeech="n"/>
      <Sense id="ewn-misocainea__1:12:00::" n="0" synset="ewn-07562863-n"/>
    </LexicalEntry>
    <LexicalEntry id="ewn-conflict-n">
      <Lemma writtenForm="conflict" partOfSpeech="n"/>
      <Sense id="ewn-conflict__1:12:00::" n="1" synset="ewn-07498579-n">
        <SenseRelation relType="derivation" target="ewn-conflict__2:42:00::"/>
        </Sense>
      <Pronunciation variety="GB">ˈkɒn.flɪkt</Pronunciation>
      <Pronunciation variety="US">ˈkɑn.flɪkt</Pronunciation>
    </LexicalEntry>
    <LexicalEntry id="ewn-self-depreciation-n">
      <Lemma writtenForm="self-depreciation" partOfSpeech="n"/>
      <Sense id="ewn-self-depreciation__1:12:00::" n="0" synset="ewn-07524713-n"/>
    </LexicalEntry>
    <LexicalEntry id="ewn-wrath-n">
      <Lemma writtenForm="wrath" partOfSpeech="n"/>
      <Sense id="ewn-wrath__1:12:00::" n="0" synset="ewn-07532144-n"/>
      <Pronunciation variety="GB">ɹɒθ</Pronunciation>
      <Pronunciation variety="US">ɹæθ</Pronunciation>
      <Pronunciation variety="NZ">ɹæθ</Pronunciation>
    </LexicalEntry>
    <LexicalEntry id="ewn-weakness-n">
      <Lemma writtenForm="weakness" partOfSpeech="n"/>
      <Sense id="ewn-weakness__1:12:00::" n="4" synset="ewn-07513853-n"/>
      <Pronunciation>ˈwiːk.nəs</Pronunciation>
    </LexicalEntry>
    <LexicalEntry id="ewn-entrancement-n">
      <Lemma writtenForm="entrancement" partOfSpeech="n"/>
      <Sense id="ewn-entrancement__1:12:00::" n="0" synset="ewn-07506426-n">
        <SenseRelation relType="derivation" target="ewn-entrance__2:37:00::"/>
        <SenseRelation relType="derivation" target="ewn-entrance__2:29:00::"/>
        </Sense>
    </LexicalEntry>
    <LexicalEntry id="ewn-erotic_love-n">
      <Lemma writtenForm="erotic love" partOfSpeech="n"/>
      <Sense id="ewn-erotic_love__1:12:00::" n="0" synset="ewn-07503480-n"/>
    </LexicalEntry>
    <LexicalEntry id="ewn-repentance-n">
      <Lemma writtenForm="repentance" partOfSpeech="n"/>
      <Sense id="ewn-repentance__1:12:00::" n="0" synset="ewn-07552258-n">
        <SenseRelation relType="derivation" target="ewn-repentant__3:00:00::"/>
        <SenseRelation relType="derivation" target="ewn-repent__2:37:00::"/>
        </Sense>
      <Pronunciation>ɹɪˈpɛntəns</Pronunciation>
    </LexicalEntry>
    <LexicalEntry id="ewn-sensitiveness-n">
      <Lemma writtenForm="sensitiveness" partOfSpeech="n"/>
      <Sense id="ewn-sensitiveness__1:12:00::" n="0" synset="ewn-07527704-n">
        <SenseRelation relType="derivation" target="ewn-sensitive__3:00:02::"/>
        </Sense>
    </LexicalEntry>
    <LexicalEntry id="ewn-somberness-n">
      <Lemma writtenForm="somberness" partOfSpeech="n"/>
      <Sense id="ewn-somberness__1:12:00::" n="1" synset="ewn-07548645-n">
        <SenseRelation relType="derivation" target="ewn-somber__5:00:00:depressing:00"/>
        </Sense>
    </LexicalEntry>
    <LexicalEntry id="ewn-thing-n">
      <Lemma writtenForm="thing" partOfSpeech="n"/>
      <Sense id="ewn-thing__1:12:00::" n="10" synset="ewn-07495496-n"/>
      <Pronunciation>θɪŋ</Pronunciation>
    </LexicalEntry>
    <LexicalEntry id="ewn-ruthfulness-n">
      <Lemma writtenForm="ruthfulness" partOfSpeech="n"/>
      <Sense id="ewn-ruthfulness__1:12:00::" n="0" synset="ewn-07550597-n">
        <SenseRelation relType="derivation" target="ewn-ruthful__5:00:00:penitent:00"/>
        </Sense>
    </LexicalEntry>
    <LexicalEntry id="ewn-attrition-n">
      <Lemma writtenForm="attrition" partOfSpeech="n"/>
      <Sense id="ewn-attrition__1:12:00::" n="2" synset="ewn-07550088-n"/>
    </LexicalEntry>
    <LexicalEntry id="ewn-zestfulness-n">
      <Lemma writtenForm="zestfulness" partOfSpeech="n"/>
      <Sense id="ewn-zestfulness__1:12:00::" n="0" synset="ewn-07507121-n">
        <SenseRelation relType="derivation" target="ewn-zestful__5:00:00:spirited:00"/>
        </Sense>
    </LexicalEntry>
    <LexicalEntry id="ewn-buoyancy-n">
      <Lemma writtenForm="buoyancy" partOfSpeech="n"/>
      <Sense id="ewn-buoyancy__1:12:00::" n="0" synset="ewn-07546111-n">
        <SenseRelation relType="derivation" target="ewn-buoyant__5:00:00:cheerful:00"/>
        </Sense>
      <Pronunciation>ˈbɔɪ.ən.si</Pronunciation>
    </LexicalEntry>
    <LexicalEntry id="ewn-irritation-n">
      <Lemma writtenForm="irritation" partOfSpeech="n"/>
      <Sense id="ewn-irritation__1:12:01::" n="1" synset="ewn-07533707-n">
        <SenseRelation relType="derivation" target="ewn-irritate__2:37:00::"/>
        </Sense>
      <Sense id="ewn-irritation__1:12:00::" n="4" synset="ewn-07511113-n">
        <SenseRelation relType="derivation" target="ewn-irritate__2:29:00::"/>
        </Sense>
      <Pronunciation>ˌɪɹɪˈteɪʃən</Pronunciation>
    </LexicalEntry>
    <LexicalEntry id="ewn-anger-n">
      <Lemma writtenForm="anger" partOfSpeech="n"/>
      <Sense id="ewn-anger__1:12:00::" n="0" synset="ewn-07531593-n">
        <SenseRelation relType="derivation" target="ewn-angry__3:00:00::"/>
        <SenseRelation relType="derivation" target="ewn-anger__2:37:01::"/>
        <SenseRelation relType="derivation" target="ewn-anger__2:37:00::"/>
        </Sense>
      <Pronunciation variety="GB">ˈæŋɡə(ɹ)</Pronunciation>
      <Pronunciation variety="US">ˈæŋɡɚ</Pronunciation>
    </LexicalEntry>
    <LexicalEntry id="ewn-frisson-n">
      <Lemma writtenForm="frisson" partOfSpeech="n"/>
      <Sense id="ewn-frisson__1:12:00::" n="0" synset="ewn-07535351-n"/>
      <Pronunciation variety="GB">ˈfɹiː.sɔ̃ː</Pronunciation>
      <Pronunciation variety="US">fɹiˈsoʊn</Pronunciation>
    </LexicalEntry>
    <LexicalEntry id="ewn-restiveness-n">
      <Lemma writtenForm="restiveness" partOfSpeech="n"/>
      <Sense id="ewn-restiveness__1:12:00::" n="0" synset="ewn-07540999-n">
        <SenseRelation relType="derivation" target="ewn-restive__5:00:00:tense:03"/>
        </Sense>
    </LexicalEntry>
    <LexicalEntry id="ewn-jealousy-n">
      <Lemma writtenForm="jealousy" partOfSpeech="n"/>
      <Sense id="ewn-jealousy__1:12:00::" n="0" synset="ewn-07565545-n"/>
      <Pronunciation>ˈdʒɛləsi</Pronunciation>
    </LexicalEntry>
    <LexicalEntry id="ewn-misgiving-n">
      <Lemma writtenForm="misgiving" partOfSpeech="n"/>
      <Sense id="ewn-misgiving__1:12:00::" n="0" synset="ewn-07540794-n">
        <SenseRelation relType="derivation" target="ewn-misgive__2:31:00::"/>
        </Sense>
    </LexicalEntry>
    <LexicalEntry id="ewn-eros-n">
      <Lemma writtenForm="eros" partOfSpeech="n"/>
      <Sense id="ewn-eros__1:12:00::" n="0" synset="ewn-07503095-n">
        <SenseRelation relType="derivation" target="ewn-erotic__5:00:00:sexy:00"/>
        </Sense>
      <Pronunciation variety="GB">ˈɪəɹɒs</Pronunciation>
      <Pronunciation variety="US">ˈɛɹoʊs</Pronunciation>
    </LexicalEntry>
    <LexicalEntry id="ewn-guilty_conscience-n">
      <Lemma writtenForm="guilty conscience" partOfSpeech="n"/>
      <Sense id="ewn-guilty_conscience__1:12:00::" n="0" synset="ewn-07551633-n"/>
    </LexicalEntry>
    <LexicalEntry id="ewn-wish-n">
      <Lemma writtenForm="wish" partOfSpeech="n"/>
      <Sense id="ewn-wish__1:12:00::" n="0" synset="ewn-07501369-n">
        <SenseRelation relType="derivation" target="ewn-wish__2:37:02::"/>
        <SenseRelation relType="derivation" target="ewn-wish__2:37:01::"/>
        <SenseRelation relType="derivation" target="ewn-wish__2:32:02::"/>
        </Sense>
      <Pronunciation>wɪʃ</Pronunciation>
    </LexicalEntry>
    <LexicalEntry id="ewn-discouragement-n">
      <Lemma writtenForm="discouragement" partOfSpeech="n"/>
      <Sense id="ewn-discouragement__1:12:02::" n="0" synset="ewn-07558063-n">
        <SenseRelation relType="derivation" target="ewn-discourage__2:37:00::"/>
        </Sense>
    </LexicalEntry>
    <LexicalEntry id="ewn-algolagnia-n">
      <Lemma writtenForm="algolagnia" partOfSpeech="n"/>
      <Sense id="ewn-algolagnia__1:12:00::" n="0" synset="ewn-07508822-n">
        <SenseRelation relType="derivation" target="ewn-algolagnic__3:01:00::"/>
        </Sense>
      <Pronunciation variety="GB">alɡə(ʊ)ˈlaɡnɪə</Pronunciation>
    </LexicalEntry>
    <LexicalEntry id="ewn-agitation-n">
      <Lemma writtenForm="agitation" partOfSpeech="n"/>
      <Sense id="ewn-agitation__1:12:00::" n="2" synset="ewn-07528747-n">
        <SenseRelation relType="antonym" target="ewn-calmness__1:12:00::"/>
        </Sense>
      <Pronunciation variety="GB">ad͡ʒɪˈteɪʃ(ə)n</Pronunciation>
      <Pronunciation variety="US">æ.d͡ʒɪˈteɪ.ʃən</Pronunciation>
    </LexicalEntry>
    <LexicalEntry id="ewn-ungratefulness-n">
      <Lemma writtenForm="ungratefulness" partOfSpeech="n"/>
      <Sense id="ewn-ungratefulness__1:12:00::" n="0" synset="ewn-07519950-n">
        <SenseRelation relType="derivation" target="ewn-ungrateful__3:00:00::"/>
        </Sense>
    </LexicalEntry>
    <LexicalEntry id="ewn-expectancy-n">
      <Lemma writtenForm="expectancy" partOfSpeech="n"/>
      <Sense id="ewn-expectancy__1:12:00::" n="0" synset="ewn-07526319-n">
        <SenseRelation relType="derivation" target="ewn-expectant__5:00:00:hopeful:00"/>
        </Sense>
    </LexicalEntry>
    <LexicalEntry id="ewn-unhappiness-n">
      <Lemma writtenForm="unhappiness" partOfSpeech="n"/>
      <Sense id="ewn-unhappiness__1:12:00::" n="0" synset="ewn-07547828-n">
        <SenseRelation relType="derivation" target="ewn-unhappy__3:00:04::"/>
        <SenseRelation relType="derivation" target="ewn-unhappy__3:00:00::"/>
        </Sense>
    </LexicalEntry>
    <LexicalEntry id="ewn-fear-n">
      <Lemma writtenForm="fear" partOfSpeech="n"/>
      <Sense id="ewn-fear__1:12:00::" n="0" synset="ewn-07534492-n">
        <SenseRelation relType="antonym" target="ewn-fearlessness__1:12:00::"/>
        <SenseRelation relType="derivation" target="ewn-fear__2:37:00::"/>
        </Sense>
      <Sense id="ewn-fear__1:12:01::" n="1" synset="ewn-07539768-n">
        <SenseRelation relType="derivation" target="ewn-fear__2:37:13::"/>
        <SenseRelation relType="derivation" target="ewn-fear__2:37:03::"/>
        </Sense>
      <Sense id="ewn-fear__1:12:02::" n="2" synset="ewn-07536278-n">
        <SenseRelation relType="derivation" target="ewn-fear__2:37:01::"/>
        </Sense>
    </LexicalEntry>
    <LexicalEntry id="ewn-physical_attraction-n">
      <Lemma writtenForm="physical attraction" partOfSpeech="n"/>
      <Sense id="ewn-physical_attraction__1:12:00::" n="0" synset="ewn-07503095-n"/>
    </LexicalEntry>
    <LexicalEntry id="ewn-algophilia-n">
      <Lemma writtenForm="algophilia" partOfSpeech="n"/>
      <Sense id="ewn-algophilia__1:12:00::" n="0" synset="ewn-07508822-n"/>
    </LexicalEntry>
    <LexicalEntry id="ewn-respect-n">
      <Lemma writtenForm="respect" partOfSpeech="n"/>
      <Sense id="ewn-respect__1:12:00::" n="5" synset="ewn-07560785-n">
        <SenseRelation relType="derivation" target="ewn-respect__2:41:00::"/>
        </Sense>
      <Pronunciation>ɹɪˈspɛkt</Pronunciation>
    </LexicalEntry>
    <LexicalEntry id="ewn-despair-n">
      <Lemma writtenForm="despair" partOfSpeech="n"/>
      <Sense id="ewn-despair__1:12:00::" n="1" synset="ewn-07557311-n">
        <SenseRelation relType="antonym" target="ewn-hope__1:12:00::"/>
        <SenseRelation relType="derivation" target="ewn-despair__2:37:00::"/>
        </Sense>
      <Pronunciation variety="GB">dɪˈspɛə(ɹ)</Pronunciation>
      <Pronunciation variety="US">dɪˈspɛəɹ</Pronunciation>
    </LexicalEntry>
    <LexicalEntry id="ewn-ill_humor-n">
      <Lemma writtenForm="ill humor" partOfSpeech="n"/>
      <Sense id="ewn-ill_humor__1:12:00::" n="0" synset="ewn-07567553-n">
        <SenseRelation relType="antonym" target="ewn-good_humor__1:12:00::"/>
        </Sense>
    </LexicalEntry>
    <LexicalEntry id="ewn-soft_spot-n">
      <Lemma writtenForm="soft spot" partOfSpeech="n"/>
      <Sense id="ewn-soft_spot__1:12:00::" n="1" synset="ewn-07560964-n"/>
    </LexicalEntry>
    <LexicalEntry id="ewn-urge-n">
      <Lemma writtenForm="urge" partOfSpeech="n"/>
      <Sense id="ewn-urge__1:12:00::" n="1" synset="ewn-07505591-n"/>
      <Pronunciation variety="GB">ɜːd͡ʒ</Pronunciation>
      <Pronunciation variety="US">ɝd͡ʒ</Pronunciation>
    </LexicalEntry>
    <LexicalEntry id="ewn-stupefaction-n">
      <Lemma writtenForm="stupefaction" partOfSpeech="n"/>
      <Sense id="ewn-stupefaction__1:12:00::" n="0" synset="ewn-07525734-n">
        <SenseRelation relType="derivation" target="ewn-stupefy__2:31:00::"/>
        </Sense>
    </LexicalEntry>
    <LexicalEntry id="ewn-whim-n">
      <Lemma writtenForm="whim" partOfSpeech="n"/>
      <Sense id="ewn-whim__1:12:00::" n="0" synset="ewn-07505719-n"/>
    </LexicalEntry>
    <LexicalEntry id="ewn-dispiritedness-n">
      <Lemma writtenForm="dispiritedness" partOfSpeech="n"/>
      <Sense id="ewn-dispiritedness__1:12:00::" n="0" synset="ewn-07553056-n">
        <SenseRelation relType="derivation" target="ewn-dispirited__5:00:00:spiritless:00"/>
        <SenseRelation relType="derivation" target="ewn-dispirited__5:00:00:dejected:00"/>
        </Sense>
    </LexicalEntry>
    <LexicalEntry id="ewn-horror-n">
      <Lemma writtenForm="horror" partOfSpeech="n"/>
      <Sense id="ewn-horror__1:12:01::" n="0" synset="ewn-07535650-n">
        <SenseRelation relType="derivation" target="ewn-horrify__2:37:01::"/>
        </Sense>
      <Sense id="ewn-horror__1:12:00::" n="2" synset="ewn-07519226-n"/>
      <Pronunciation variety="US">ˈhɔɹɚ</Pronunciation>
    </LexicalEntry>
    <LexicalEntry id="ewn-fearfulness-n">
      <Lemma writtenForm="fearfulness" partOfSpeech="n"/>
      <Sense id="ewn-fearfulness__1:12:00::" n="0" synset="ewn-07534492-n">
        <SenseRelation relType="derivation" target="ewn-fearful__5:00:00:afraid:00"/>
        </Sense>
    </LexicalEntry>
    <LexicalEntry id="ewn-Anglophilia-n">
      <Lemma writtenForm="Anglophilia" partOfSpeech="n"/>
      <Sense id="ewn-anglophilia__1:12:00::" n="0" synset="ewn-07516196-n">
        <SenseRelation relType="antonym" target="ewn-anglophobia__1:12:00::"/>
        <SenseRelation relType="derivation" target="ewn-anglophilic__3:01:00::"/>
        </Sense>
      <Pronunciation>ˌæŋ.ɡləʊˈfɪ.li.ə</Pronunciation>
    </LexicalEntry>
    <LexicalEntry id="ewn-leaning-n">
      <Lemma writtenForm="leaning" partOfSpeech="n"/>
      <Sense id="ewn-leaning__1:12:00::" n="0" synset="ewn-07514352-n"/>
    </LexicalEntry>
    <LexicalEntry id="ewn-vexation-n">
      <Lemma writtenForm="vexation" partOfSpeech="n"/>
      <Sense id="ewn-vexation__1:12:00::" n="0" synset="ewn-07533500-n"/>
      <Pronunciation>vɛkˈseɪʃən</Pronunciation>
    </LexicalEntry>
    <LexicalEntry id="ewn-soul-n">
      <Lemma writtenForm="soul" partOfSpeech="n"/>
      <Sense id="ewn-soul__1:12:00::" n="2" synset="ewn-07495930-n"/>
      <Pronunciation variety="GB">səʊl</Pronunciation>
      <Pronunciation variety="US">soʊl</Pronunciation>
    </LexicalEntry>
    <LexicalEntry id="ewn-imperturbableness-n">
      <Lemma writtenForm="imperturbableness" partOfSpeech="n"/>
      <Sense id="ewn-imperturbableness__1:12:00::" n="0" synset="ewn-07530567-n">
        <SenseRelation relType="derivation" target="ewn-imperturbable__5:00:00:composed:00"/>
        </Sense>
    </LexicalEntry>
    <LexicalEntry id="ewn-huffishness-n">
      <Lemma writtenForm="huffishness" partOfSpeech="n"/>
      <Sense id="ewn-huffishness__1:12:00::" n="0" synset="ewn-07564867-n">
        <SenseRelation relType="derivation" target="ewn-huffish__5:00:00:ill-natured:00"/>
        </Sense>
    </LexicalEntry>
    <LexicalEntry id="ewn-inquietude-n">
      <Lemma writtenForm="inquietude" partOfSpeech="n"/>
      <Sense id="ewn-inquietude__1:12:00::" n="0" synset="ewn-07540296-n"/>
    </LexicalEntry>
    <LexicalEntry id="ewn-abomination-n">
      <Lemma writtenForm="abomination" partOfSpeech="n"/>
      <Sense id="ewn-abomination__1:12:00::" n="1" synset="ewn-07518669-n">
        <SenseRelation relType="derivation" target="ewn-abominate__2:37:00::"/>
        </Sense>
      <Pronunciation>əˌbɑm.əˈneɪ.ʃn̩</Pronunciation>
    </LexicalEntry>
    <LexicalEntry id="ewn-discomfiture-n">
      <Lemma writtenForm="discomfiture" partOfSpeech="n"/>
      <Sense id="ewn-discomfiture__1:12:00::" n="0" synset="ewn-07523471-n">
        <SenseRelation relType="derivation" target="ewn-discomfit__2:37:00::"/>
        </Sense>
      <Pronunciation variety="GB">dɪsˈkʌmfɪtʃə(ɹ)</Pronunciation>
    </LexicalEntry>
    <LexicalEntry id="ewn-humiliation-n">
      <Lemma writtenForm="humiliation" partOfSpeech="n"/>
      <Sense id="ewn-humiliation__1:12:00::" n="1" synset="ewn-07522981-n">
        <SenseRelation relType="derivation" target="ewn-humiliate__2:37:00::"/>
        </Sense>
      <Pronunciation>hjuːˌmɪliˈeɪʃən</Pronunciation>
    </LexicalEntry>
    <LexicalEntry id="ewn-demoralisation-n">
      <Lemma writtenForm="demoralisation" partOfSpeech="n"/>
      <Sense id="ewn-demoralisation__1:12:00::" n="1" synset="ewn-07553361-n">
        <SenseRelation relType="derivation" target="ewn-demoralise__2:37:00::"/>
        </Sense>
    </LexicalEntry>
    <LexicalEntry id="ewn-surprise-n">
      <Lemma writtenForm="surprise" partOfSpeech="n"/>
      <Sense id="ewn-surprise__1:12:00::" n="0" synset="ewn-07525587-n">
        <SenseRelation relType="derivation" target="ewn-surprise__2:31:00::"/>
        </Sense>
      <Pronunciation variety="GB">səˈpɹaɪz</Pronunciation>
      <Pronunciation variety="US">sɚˈpɹaɪz</Pronunciation>
      <Pronunciation>səˈpɹaɪz</Pronunciation>
    </LexicalEntry>
    <LexicalEntry id="ewn-estrangement-n">
      <Lemma writtenForm="estrangement" partOfSpeech="n"/>
      <Sense id="ewn-estrangement__1:12:00::" n="1" synset="ewn-07517626-n">
        <SenseRelation relType="derivation" target="ewn-estrange__2:41:00::"/>
        </Sense>
      <Pronunciation variety="US">ɪsˈtreɪnd͡ʒmənt</Pronunciation>
    </LexicalEntry>
    <LexicalEntry id="ewn-chagrin-n">
      <Lemma writtenForm="chagrin" partOfSpeech="n"/>
      <Sense id="ewn-chagrin__1:12:00::" n="0" synset="ewn-07522981-n">
        <SenseRelation relType="derivation" target="ewn-chagrin__2:37:01::"/>
        </Sense>
      <Pronunciation variety="GB">ˈʃæɡ.ɹɪn</Pronunciation>
      <Pronunciation variety="US">ʃəˈɡɹɪn</Pronunciation>
    </LexicalEntry>
    <LexicalEntry id="ewn-complex-n">
      <Lemma writtenForm="complex" partOfSpeech="n"/>
      <Sense id="ewn-complex__1:12:00::" n="2" synset="ewn-07497661-n"/>
      <Pronunciation variety="GB">kəmˈplɛks</Pronunciation>
      <Pronunciation variety="US">kəmˈplɛks</Pronunciation>
    </LexicalEntry>
    <LexicalEntry id="ewn-awe-n">
      <Lemma writtenForm="awe" partOfSpeech="n"/>
      <Sense id="ewn-awe__1:12:02::" n="0" synset="ewn-07525423-n">
        <SenseRelation relType="derivation" target="ewn-awe__2:37:00::"/>
        </Sense>
      <Sense id="ewn-awe__1:12:00::" n="1" synset="ewn-07536278-n"/>
      <Pronunciation>ɔː</Pronunciation>
    </LexicalEntry>
    <LexicalEntry id="ewn-beneficence-n">
      <Lemma writtenForm="beneficence" partOfSpeech="n"/>
      <Sense id="ewn-beneficence__1:12:00::" n="0" synset="ewn-07561203-n">
        <SenseRelation relType="antonym" target="ewn-maleficence__1:12:00::"/>
        <SenseRelation relType="derivation" target="ewn-beneficent__3:00:00::"/>
        </Sense>
      <Pronunciation>bəˈnɛfɪsəns</Pronunciation>
    </LexicalEntry>
    <LexicalEntry id="ewn-lecherousness-n">
      <Lemma writtenForm="lecherousness" partOfSpeech="n"/>
      <Sense id="ewn-lecherousness__1:12:00::" n="0" synset="ewn-07504854-n">
        <SenseRelation relType="derivation" target="ewn-lecherous__5:00:00:sexy:00"/>
        </Sense>
    </LexicalEntry>
    <LexicalEntry id="ewn-caprice-n">
      <Lemma writtenForm="caprice" partOfSpeech="n"/>
      <Sense id="ewn-caprice__1:12:00::" n="0" synset="ewn-07505719-n">
        <SenseRelation relType="derivation" target="ewn-capricious__5:00:00:arbitrary:00"/>
        </Sense>
      <Pronunciation>kəˈpɹis</Pronunciation>
    </LexicalEntry>
    <LexicalEntry id="ewn-gold_fever-n">
      <Lemma writtenForm="gold fever" partOfSpeech="n"/>
      <Sense id="ewn-gold_fever__1:12:00::" n="0" synset="ewn-07526865-n"/>
    </LexicalEntry>
    <LexicalEntry id="ewn-penis_envy-n">
      <Lemma writtenForm="penis envy" partOfSpeech="n"/>
      <Sense id="ewn-penis_envy__1:12:00::" n="0" synset="ewn-07565670-n"/>
    </LexicalEntry>
    <LexicalEntry id="ewn-itch-n">
      <Lemma writtenForm="itch" partOfSpeech="n"/>
      <Sense id="ewn-itch__1:12:00::" n="1" synset="ewn-07505591-n">
        <SenseRelation relType="derivation" target="ewn-itch__2:37:00::"/>
        </Sense>
    </LexicalEntry>
    <LexicalEntry id="ewn-predilection-n">
      <Lemma writtenForm="predilection" partOfSpeech="n"/>
      <Sense id="ewn-predilection__1:12:00::" n="1" synset="ewn-07513449-n"/>
      <Pronunciation variety="GB">ˌpɹiː.dəˈlɛk.ʃn̩</Pronunciation>
      <Pronunciation variety="US">ˌpɹɛ.dəˈlɛk.ʃn̩</Pronunciation>
    </LexicalEntry>
    <LexicalEntry id="ewn-premonition-n">
      <Lemma writtenForm="premonition" partOfSpeech="n"/>
      <Sense id="ewn-premonition__1:12:00::" n="0" synset="ewn-07537367-n"/>
    </LexicalEntry>
    <LexicalEntry id="ewn-conceit-n">
      <Lemma writtenForm="conceit" partOfSpeech="n"/>
      <Sense id="ewn-conceit__1:12:00::" n="0" synset="ewn-07524235-n"/>
      <Pronunciation>kənˈsiːt</Pronunciation>
    </LexicalEntry>
    <LexicalEntry id="ewn-mysophilia-n">
      <Lemma writtenForm="mysophilia" partOfSpeech="n"/>
      <Sense id="ewn-mysophilia__1:12:00::" n="0" synset="ewn-07514008-n"/>
      <Pronunciation variety="GB">ˌmaɪsəʊ̆ˈfɪlɪə</Pronunciation>
    </LexicalEntry>
    <LexicalEntry id="ewn-ruthlessness-n">
      <Lemma writtenForm="ruthlessness" partOfSpeech="n"/>
      <Sense id="ewn-ruthlessness__1:12:00::" n="1" synset="ewn-07521621-n">
        <SenseRelation relType="derivation" target="ewn-ruthless__5:00:00:merciless:00"/>
        </Sense>
    </LexicalEntry>
    <LexicalEntry id="ewn-anxiety-n">
      <Lemma writtenForm="anxiety" partOfSpeech="n"/>
      <Sense id="ewn-anxiety__1:12:00::" n="1" synset="ewn-07539144-n"/>
      <Pronunciation>ˌæŋ(ɡ)ˈzaɪ.ə.ti</Pronunciation>
    </LexicalEntry>
    <LexicalEntry id="ewn-zeal-n">
      <Lemma writtenForm="zeal" partOfSpeech="n"/>
      <Sense id="ewn-zeal__1:12:01::" n="0" synset="ewn-07570967-n">
        <SenseRelation relType="derivation" target="ewn-zealous__5:00:00:enthusiastic:00"/>
        </Sense>
      <Sense id="ewn-zeal__1:12:02::" n="1" synset="ewn-07496925-n">
        <SenseRelation relType="derivation" target="ewn-zealous__5:00:00:enthusiastic:00"/>
        </Sense>
      <Pronunciation variety="GB">ziːl</Pronunciation>
      <Pronunciation variety="US">zil</Pronunciation>
    </LexicalEntry>
    <LexicalEntry id="ewn-madness-n">
      <Lemma writtenForm="madness" partOfSpeech="n"/>
      <Sense id="ewn-madness__1:12:00::" n="2" synset="ewn-07532236-n">
        <SenseRelation relType="derivation" target="ewn-mad__5:00:00:angry:00"/>
        </Sense>
      <Pronunciation variety="US">ˈmæd.nəs</Pronunciation>
      <Pronunciation variety="GB">ˈmad.nəs</Pronunciation>
      <Pronunciation variety="NZ">ˈmɛd.nɘs</Pronunciation>
    </LexicalEntry>
    <LexicalEntry id="ewn-enchantment-n">
      <Lemma writtenForm="enchantment" partOfSpeech="n"/>
      <Sense id="ewn-enchantment__1:12:00::" n="0" synset="ewn-07513215-n">
        <SenseRelation relType="derivation" target="ewn-enchant__2:37:01::"/>
        </Sense>
      <Pronunciation variety="GB">ɪnˈtʃɑːntmənt</Pronunciation>
      <Pronunciation variety="US">ɪnˈtʃæntmənt</Pronunciation>
    </LexicalEntry>
    <LexicalEntry id="ewn-forgiveness-n">
      <Lemma writtenForm="forgiveness" partOfSpeech="n"/>
      <Sense id="ewn-forgiveness__1:12:00::" n="0" synset="ewn-07570205-n"/>
      <Pronunciation variety="US">fɚˈɡɪvnəs</Pronunciation>
      <Pronunciation variety="GB">fəˈɡɪvnəs</Pronunciation>
    </LexicalEntry>
    <LexicalEntry id="ewn-nymphomania-n">
      <Lemma writtenForm="nymphomania" partOfSpeech="n"/>
      <Sense id="ewn-nymphomania__1:12:00::" n="0" synset="ewn-07505065-n">
        <SenseRelation relType="derivation" target="ewn-nymphomaniacal__5:00:00:neurotic:00"/>
        </Sense>
      <Pronunciation variety="GB">nɪmfəˈmeɪnɪə</Pronunciation>
    </LexicalEntry>
    <LexicalEntry id="ewn-weepiness-n">
      <Lemma writtenForm="weepiness" partOfSpeech="n"/>
      <Sense id="ewn-weepiness__1:12:00::" n="0" synset="ewn-07549666-n">
        <SenseRelation relType="derivation" target="ewn-weepy__5:00:00:tearful:00"/>
        </Sense>
    </LexicalEntry>
    <LexicalEntry id="ewn-satisfaction-n">
      <Lemma writtenForm="satisfaction" partOfSpeech="n"/>
      <Sense id="ewn-satisfaction__1:12:00::" n="0" synset="ewn-07546643-n">
        <SenseRelation relType="antonym" target="ewn-dissatisfaction__1:12:00::"/>
        </Sense>
      <Pronunciation>sætɪsˈfækʃən</Pronunciation>
    </LexicalEntry>
    <LexicalEntry id="ewn-insouciance-n">
      <Lemma writtenForm="insouciance" partOfSpeech="n"/>
      <Sense id="ewn-insouciance__1:12:00::" n="0" synset="ewn-07546254-n">
        <SenseRelation relType="derivation" target="ewn-insouciant__5:00:00:unconcerned:00"/>
        </Sense>
      <Pronunciation>ɪnˈsuːsi.əns</Pronunciation>
    </LexicalEntry>
    <LexicalEntry id="ewn-zest-n">
      <Lemma writtenForm="zest" partOfSpeech="n"/>
      <Sense id="ewn-zest__1:12:00::" n="0" synset="ewn-07507121-n">
        <SenseRelation relType="derivation" target="ewn-zesty__5:00:00:spirited:00"/>
        </Sense>
      <Pronunciation>zɛst</Pronunciation>
    </LexicalEntry>
    <LexicalEntry id="ewn-kind-heartedness-n">
      <Lemma writtenForm="kind-heartedness" partOfSpeech="n"/>
      <Sense id="ewn-kind-heartedness__1:12:00::" n="0" synset="ewn-07569056-n"/>
    </LexicalEntry>
    <LexicalEntry id="ewn-amusement-n">
      <Lemma writtenForm="amusement" partOfSpeech="n"/>
      <Sense id="ewn-amusement__1:12:00::" n="0" synset="ewn-07506616-n">
        <SenseRelation relType="derivation" target="ewn-amuse__2:32:00::"/>
        </Sense>
      <Pronunciation>əˈmjuzmənt</Pronunciation>
    </LexicalEntry>
    <LexicalEntry id="ewn-hope-n">
      <Lemma writtenForm="hope" partOfSpeech="n"/>
      <Sense id="ewn-hope__1:12:01::" n="0" synset="ewn-07526972-n">
        <SenseRelation relType="derivation" target="ewn-hope__2:37:00::"/>
        <SenseRelation relType="derivation" target="ewn-hope__2:37:01::"/>
        </Sense>
      <Sense id="ewn-hope__1:12:00::" n="1" synset="ewn-07556441-n">
        <SenseRelation relType="antonym" target="ewn-despair__1:12:00::"/>
        <SenseRelation relType="derivation" target="ewn-hope__2:37:00::"/>
        <SenseRelation relType="derivation" target="ewn-hope__2:37:01::"/>
        </Sense>
    </LexicalEntry>
    <LexicalEntry id="ewn-calmness-n">
      <Lemma writtenForm="calmness" partOfSpeech="n"/>
      <Sense id="ewn-calmness__1:12:00::" n="2" synset="ewn-07530207-n">
        <SenseRelation relType="antonym" target="ewn-agitation__1:12:00::"/>
        <SenseRelation relType="derivation" target="ewn-calm__5:00:00:composed:00"/>
        </Sense>
      <Pronunciation variety="US">ˈkɑ(l)mnəs</Pronunciation>
      <Pronunciation variety="GB">ˈkɑːmnəs</Pronunciation>
    </LexicalEntry>
    <LexicalEntry id="ewn-gloat-n">
      <Lemma writtenForm="gloat" partOfSpeech="n"/>
      <Sense id="ewn-gloat__1:12:00::" n="0" synset="ewn-07547664-n">
        <SenseRelation relType="derivation" target="ewn-gloat__2:39:00::"/>
        <SenseRelation relType="derivation" target="ewn-gloat__2:32:00::"/>
        </Sense>
      <Pronunciation variety="US">ɡloʊt</Pronunciation>
      <Pronunciation variety="GB">ɡləʊt</Pronunciation>
    </LexicalEntry>
    <LexicalEntry id="ewn-forlornness-n">
      <Lemma writtenForm="forlornness" partOfSpeech="n"/>
      <Sense id="ewn-forlornness__1:12:00::" n="0" synset="ewn-07549496-n"/>
    </LexicalEntry>
    <LexicalEntry id="ewn-coolness-n">
      <Lemma writtenForm="coolness" partOfSpeech="n"/>
      <Sense id="ewn-coolness__1:12:00::" n="0" synset="ewn-07530567-n">
        <SenseRelation relType="derivation" target="ewn-cool__5:00:00:fashionable:00"/>
        </Sense>
      <Pronunciation>ˈkuːlnəs</Pronunciation>
    </LexicalEntry>
    <LexicalEntry id="ewn-guilt_trip-n">
      <Lemma writtenForm="guilt trip" partOfSpeech="n"/>
      <Sense id="ewn-guilt_trip__1:12:00::" n="0" synset="ewn-07551633-n"/>
    </LexicalEntry>
    <LexicalEntry id="ewn-antipathy-n">
      <Lemma writtenForm="antipathy" partOfSpeech="n"/>
      <Sense id="ewn-antipathy__1:12:00::" n="0" synset="ewn-07517908-n">
        <SenseRelation relType="derivation" target="ewn-antipathetic__5:00:00:hostile:01"/>
        <SenseRelation relType="derivation" target="ewn-antipathetic__5:00:00:disinclined:00"/>
        <SenseRelation relType="derivation" target="ewn-antipathetical__5:00:00:hostile:01"/>
        </Sense>
      <Pronunciation>ænˈtɪpəθi</Pronunciation>
    </LexicalEntry>
    <LexicalEntry id="ewn-low-spiritedness-n">
      <Lemma writtenForm="low-spiritedness" partOfSpeech="n"/>
      <Sense id="ewn-low-spiritedness__1:12:00::" n="0" synset="ewn-07553056-n">
        <SenseRelation relType="derivation" target="ewn-low-spirited__5:00:00:dejected:00"/>
        </Sense>
    </LexicalEntry>
    <LexicalEntry id="ewn-apprehensiveness-n">
      <Lemma writtenForm="apprehensiveness" partOfSpeech="n"/>
      <Sense id="ewn-apprehensiveness__1:12:00::" n="0" synset="ewn-07536913-n">
        <SenseRelation relType="derivation" target="ewn-apprehensive__5:00:00:uneasy:00"/>
        <SenseRelation relType="derivation" target="ewn-apprehensive__5:00:00:afraid:00"/>
        </Sense>
    </LexicalEntry>
    <LexicalEntry id="ewn-heaviness-n">
      <Lemma writtenForm="heaviness" partOfSpeech="n"/>
      <Sense id="ewn-heaviness__1:12:00::" n="1" synset="ewn-07548333-n">
        <SenseRelation relType="derivation" target="ewn-heavy__3:00:02::"/>
        </Sense>
      <Pronunciation>ˈhɛvɪnəs</Pronunciation>
    </LexicalEntry>
    <LexicalEntry id="ewn-hate-n">
      <Lemma writtenForm="hate" partOfSpeech="n"/>
      <Sense id="ewn-hate__1:12:00::" n="0" synset="ewn-07561835-n">
        <SenseRelation relType="antonym" target="ewn-love__1:12:00::"/>
        <SenseRelation relType="derivation" target="ewn-hate__2:37:00::"/>
        </Sense>
      <Pronunciation>heɪt</Pronunciation>
    </LexicalEntry>
    <LexicalEntry id="ewn-the_hots-n">
      <Lemma writtenForm="the hots" partOfSpeech="n"/>
      <Sense id="ewn-the_hots__1:12:00::" n="0" synset="ewn-07505278-n"/>
    </LexicalEntry>
    <LexicalEntry id="ewn-happiness-n">
      <Lemma writtenForm="happiness" partOfSpeech="n"/>
      <Sense id="ewn-happiness__1:12:00::" n="1" synset="ewn-07541996-n">
        <SenseRelation relType="antonym" target="ewn-sadness__1:12:00::"/>
        <SenseRelation relType="derivation" target="ewn-happy__3:00:00::"/>
        </Sense>
      <Pronunciation>ˈhæpinɪs</Pronunciation>
    </LexicalEntry>
    <LexicalEntry id="ewn-mawkishness-n">
      <Lemma writtenForm="mawkishness" partOfSpeech="n"/>
      <Sense id="ewn-mawkishness__1:12:00::" n="0" synset="ewn-07497407-n">
        <SenseRelation relType="derivation" target="ewn-mawkish__5:00:00:emotional:00"/>
        </Sense>
    </LexicalEntry>
    <LexicalEntry id="ewn-hesitance-n">
      <Lemma writtenForm="hesitance" partOfSpeech="n"/>
      <Sense id="ewn-hesitance__1:12:00::" n="0" synset="ewn-07538724-n">
        <SenseRelation relType="derivation" target="ewn-hesitant__5:00:00:indecisive:01"/>
        </Sense>
    </LexicalEntry>
    <LexicalEntry id="ewn-craving-n">
      <Lemma writtenForm="craving" partOfSpeech="n"/>
      <Sense id="ewn-craving__1:12:00::" n="0" synset="ewn-07500615-n">
        <SenseRelation relType="derivation" target="ewn-crave__2:34:00::"/>
        </Sense>
    </LexicalEntry>
    <LexicalEntry id="ewn-gusto-n">
      <Lemma writtenForm="gusto" partOfSpeech="n"/>
      <Sense id="ewn-gusto__1:12:00::" n="0" synset="ewn-07507121-n"/>
      <Pronunciation variety="GB">ˈɡʌstəʊ</Pronunciation>
      <Pronunciation variety="US">ˈɡʌstoʊ</Pronunciation>
    </LexicalEntry>
    <LexicalEntry id="ewn-dread-n">
      <Lemma writtenForm="dread" partOfSpeech="n"/>
      <Sense id="ewn-dread__1:12:00::" n="0" synset="ewn-07536913-n">
        <SenseRelation relType="derivation" target="ewn-dread__5:00:00:alarming:00"/>
        <SenseRelation relType="derivation" target="ewn-dread__2:37:00::"/>
        </Sense>
      <Pronunciation>dɹɛd</Pronunciation>
    </LexicalEntry>
    <LexicalEntry id="ewn-keenness-n">
      <Lemma writtenForm="keenness" partOfSpeech="n"/>
      <Sense id="ewn-keenness__1:12:00::" n="1" synset="ewn-07570749-n"/>
    </LexicalEntry>
    <LexicalEntry id="ewn-ill_will-n">
      <Lemma writtenForm="ill will" partOfSpeech="n"/>
      <Sense id="ewn-ill_will__1:12:00::" n="0" synset="ewn-07563271-n"/>
    </LexicalEntry>
    <LexicalEntry id="ewn-twinge-n">
      <Lemma writtenForm="twinge" partOfSpeech="n"/>
      <Sense id="ewn-twinge__1:12:00::" n="0" synset="ewn-07510112-n"/>
      <Pronunciation>twɪnd͡ʒ</Pronunciation>
    </LexicalEntry>
    <LexicalEntry id="ewn-scare-n">
      <Lemma writtenForm="scare" partOfSpeech="n"/>
      <Sense id="ewn-scare__1:12:00::" n="1" synset="ewn-07536676-n">
        <SenseRelation relType="derivation" target="ewn-scary__5:00:00:alarming:00"/>
        <SenseRelation relType="derivation" target="ewn-scare__2:37:00::"/>
        </Sense>
    </LexicalEntry>
    <LexicalEntry id="ewn-qualm-n">
      <Lemma writtenForm="qualm" partOfSpeech="n"/>
      <Sense id="ewn-qualm__1:12:00::" n="0" synset="ewn-07540794-n"/>
      <Pronunciation variety="US">kwɑm</Pronunciation>
      <Pronunciation variety="GB">kwɑːm</Pronunciation>
    </LexicalEntry>
    <LexicalEntry id="ewn-bonheur-n">
      <Lemma writtenForm="bonheur" partOfSpeech="n"/>
      <Sense id="ewn-bonheur__1:12:00::" n="0" synset="ewn-07542300-n"/>
    </LexicalEntry>
    <LexicalEntry id="ewn-fatigue-n">
      <Lemma writtenForm="fatigue" partOfSpeech="n"/>
      <Sense id="ewn-fatigue__1:12:00::" n="2" synset="ewn-07555469-n">
        <SenseRelation relType="derivation" target="ewn-fatigue__2:29:01::"/>
        </Sense>
      <Pronunciation variety="GB">fəˈtiːɡ</Pronunciation>
    </LexicalEntry>
    <LexicalEntry id="ewn-despisal-n">
      <Lemma writtenForm="despisal" partOfSpeech="n"/>
      <Sense id="ewn-despisal__1:12:00::" n="0" synset="ewn-07563140-n">
        <SenseRelation relType="derivation" target="ewn-despise__2:37:00::"/>
        </Sense>
    </LexicalEntry>
    <LexicalEntry id="ewn-sexual_urge-n">
      <Lemma writtenForm="sexual urge" partOfSpeech="n"/>
      <Sense id="ewn-sexual_urge__1:12:00::" n="0" synset="ewn-07502835-n"/>
    </LexicalEntry>
    <LexicalEntry id="ewn-touchiness-n">
      <Lemma writtenForm="touchiness" partOfSpeech="n"/>
      <Sense id="ewn-touchiness__1:12:01::" n="0" synset="ewn-07568482-n">
        <SenseRelation relType="derivation" target="ewn-touchy__5:00:00:sensitive:02"/>
        </Sense>
    </LexicalEntry>
    <LexicalEntry id="ewn-impassiveness-n">
      <Lemma writtenForm="impassiveness" partOfSpeech="n"/>
      <Sense id="ewn-impassiveness__1:12:00::" n="0" synset="ewn-07498922-n">
        <SenseRelation relType="derivation" target="ewn-impassive__5:00:00:unemotional:00"/>
        <SenseRelation relType="derivation" target="ewn-impassive__5:00:00:uncommunicative:00"/>
        </Sense>
    </LexicalEntry>
    <LexicalEntry id="ewn-fury-n">
      <Lemma writtenForm="fury" partOfSpeech="n"/>
      <Sense id="ewn-fury__1:12:00::" n="0" synset="ewn-07532236-n">
        <SenseRelation relType="derivation" target="ewn-furious__5:00:00:angry:00"/>
        <SenseRelation relType="derivation" target="ewn-infuriate__2:37:00::"/>
        </Sense>
      <Pronunciation variety="GB">ˈfjʊə.ɹi</Pronunciation>
      <Pronunciation variety="US">ˈfjʊɹ.i</Pronunciation>
    </LexicalEntry>
    <LexicalEntry id="ewn-fidget-n">
      <Lemma writtenForm="fidget" partOfSpeech="n"/>
      <Sense id="ewn-fidget__1:12:00::" n="0" synset="ewn-07529034-n">
        <SenseRelation relType="derivation" target="ewn-fidget__2:38:00::"/>
        <SenseRelation relType="derivation" target="ewn-fidgety__5:00:00:tense:03"/>
        </Sense>
      <Pronunciation>ˈfɪdʒ.ɪt</Pronunciation>
    </LexicalEntry>
    <LexicalEntry id="ewn-solacement-n">
      <Lemma writtenForm="solacement" partOfSpeech="n"/>
      <Sense id="ewn-solacement__1:12:00::" n="1" synset="ewn-07507795-n">
        <SenseRelation relType="derivation" target="ewn-solace__2:37:00::"/>
        </Sense>
    </LexicalEntry>
    <LexicalEntry id="ewn-gall-n">
      <Lemma writtenForm="gall" partOfSpeech="n"/>
      <Sense id="ewn-gall__1:12:00::" n="3" synset="ewn-07564444-n">
        <SenseRelation relType="derivation" target="ewn-gall__2:37:00::"/>
        </Sense>
    </LexicalEntry>
    <LexicalEntry id="ewn-passion-n">
      <Lemma writtenForm="passion" partOfSpeech="n"/>
      <Sense id="ewn-passion__1:12:00::" n="0" synset="ewn-07496036-n"/>
      <Sense id="ewn-passion__1:12:02::" n="4" synset="ewn-07503928-n"/>
      <Pronunciation>ˈpæʃən</Pronunciation>
    </LexicalEntry>
    <LexicalEntry id="ewn-repulsion-n">
      <Lemma writtenForm="repulsion" partOfSpeech="n"/>
      <Sense id="ewn-repulsion__1:12:00::" n="1" synset="ewn-07519226-n"/>
    </LexicalEntry>
    <LexicalEntry id="ewn-amiability-n">
      <Lemma writtenForm="amiability" partOfSpeech="n"/>
      <Sense id="ewn-amiability__1:12:00::" n="0" synset="ewn-07567157-n">
        <SenseRelation relType="derivation" target="ewn-amiable__5:00:00:good-natured:00"/>
        <SenseRelation relType="derivation" target="ewn-amiable__5:00:00:friendly:01"/>
        </Sense>
      <Pronunciation variety="US">eɪ.mi.ʌˈbɪl.ə.ti</Pronunciation>
    </LexicalEntry>
    <LexicalEntry id="ewn-tearfulness-n">
      <Lemma writtenForm="tearfulness" partOfSpeech="n"/>
      <Sense id="ewn-tearfulness__1:12:00::" n="0" synset="ewn-07549666-n">
        <SenseRelation relType="derivation" target="ewn-tearful__5:00:00:sorrowful:00"/>
        <SenseRelation relType="derivation" target="ewn-tearful__3:00:00::"/>
        </Sense>
    </LexicalEntry>
    <LexicalEntry id="ewn-conscience-n">
      <Lemma writtenForm="conscience" partOfSpeech="n"/>
      <Sense id="ewn-conscience__1:12:00::" n="2" synset="ewn-07522036-n">
        <SenseRelation relType="derivation" target="ewn-conscientious__3:00:00::"/>
        </Sense>
      <Pronunciation>ˈkɒnʃəns</Pronunciation>
    </LexicalEntry>
    <LexicalEntry id="ewn-humility-n">
      <Lemma writtenForm="humility" partOfSpeech="n"/>
      <Sense id="ewn-humility__1:12:00::" n="1" synset="ewn-07524370-n">
        <SenseRelation relType="antonym" target="ewn-pride__1:12:00::"/>
        </Sense>
      <Pronunciation>hjuːˈmɪlɪti</Pronunciation>
    </LexicalEntry>
    <LexicalEntry id="ewn-good_humour-n">
      <Lemma writtenForm="good humour" partOfSpeech="n"/>
      <Sense id="ewn-good_humour__1:12:00::" n="0" synset="ewn-07567157-n"/>
    </LexicalEntry>
    <LexicalEntry id="ewn-disdain-n">
      <Lemma writtenForm="disdain" partOfSpeech="n"/>
      <Sense id="ewn-disdain__1:12:00::" n="0" synset="ewn-07518219-n">
        <SenseRelation relType="derivation" target="ewn-disdain__2:37:00::"/>
        </Sense>
      <Pronunciation>dɪsˈdeɪn</Pronunciation>
    </LexicalEntry>
    <LexicalEntry id="ewn-scunner-n">
      <Lemma writtenForm="scunner" partOfSpeech="n"/>
      <Sense id="ewn-scunner__1:12:00::" n="0" synset="ewn-07519088-n"/>
    </LexicalEntry>
    <LexicalEntry id="ewn-tumult-n">
      <Lemma writtenForm="tumult" partOfSpeech="n"/>
      <Sense id="ewn-tumult__1:12:00::" n="1" synset="ewn-07529759-n"/>
      <Pronunciation variety="GB">ˈtjuː.mʌlt</Pronunciation>
      <Pronunciation variety="US">ˈtuː.mʌlt</Pronunciation>
    </LexicalEntry>
    <LexicalEntry id="ewn-desolation-n">
      <Lemma writtenForm="desolation" partOfSpeech="n"/>
      <Sense id="ewn-desolation__1:12:02::" n="2" synset="ewn-07549496-n">
        <SenseRelation relType="derivation" target="ewn-desolate__2:31:00::"/>
        </Sense>
      <Pronunciation variety="GB">ˌdɛsəˈleɪʃən</Pronunciation>
    </LexicalEntry>
    <LexicalEntry id="ewn-erotism-n">
      <Lemma writtenForm="erotism" partOfSpeech="n"/>
      <Sense id="ewn-erotism__1:12:00::" n="1" synset="ewn-07504199-n"/>
    </LexicalEntry>
    <LexicalEntry id="ewn-willies-n">
      <Lemma writtenForm="willies" partOfSpeech="n"/>
      <Sense id="ewn-willies__1:12:00::" n="0" synset="ewn-07540498-n"/>
    </LexicalEntry>
    <LexicalEntry id="ewn-stomach-n">
      <Lemma writtenForm="stomach" partOfSpeech="n"/>
      <Sense id="ewn-stomach__1:12:01::" n="2" synset="ewn-07514515-n"/>
      <Sense id="ewn-stomach__1:12:00::" n="3" synset="ewn-07501056-n">
        <SenseRelation relType="derivation" target="ewn-stomach__2:34:00::"/>
        </Sense>
      <Pronunciation>ˈstʌmək</Pronunciation>
    </LexicalEntry>
    <LexicalEntry id="ewn-silver_lining-n">
      <Lemma writtenForm="silver lining" partOfSpeech="n"/>
      <Sense id="ewn-silver_lining__1:12:00::" n="0" synset="ewn-07508235-n"/>
    </LexicalEntry>
    <LexicalEntry id="ewn-perkiness-n">
      <Lemma writtenForm="perkiness" partOfSpeech="n"/>
      <Sense id="ewn-perkiness__1:12:00::" n="0" synset="ewn-07546111-n">
        <SenseRelation relType="derivation" target="ewn-perky__5:00:00:cheerful:00"/>
        </Sense>
    </LexicalEntry>
    <LexicalEntry id="ewn-hopefulness-n">
      <Lemma writtenForm="hopefulness" partOfSpeech="n"/>
      <Sense id="ewn-hopefulness__1:12:00::" n="1" synset="ewn-07556704-n">
        <SenseRelation relType="antonym" target="ewn-hopelessness__1:12:00::"/>
        <SenseRelation relType="derivation" target="ewn-hopeful__3:00:00::"/>
        </Sense>
    </LexicalEntry>
    <LexicalEntry id="ewn-frustration-n">
      <Lemma writtenForm="frustration" partOfSpeech="n"/>
      <Sense id="ewn-frustration__1:12:00::" n="0" synset="ewn-07556254-n">
        <SenseRelation relType="derivation" target="ewn-frustrate__2:41:00::"/>
        </Sense>
      <Sense id="ewn-frustration__1:12:01::" n="2" synset="ewn-07533902-n">
        <SenseRelation relType="derivation" target="ewn-frustrate__2:41:00::"/>
        <SenseRelation relType="derivation" target="ewn-frustrate__2:37:00::"/>
        </Sense>
      <Pronunciation variety="US">fɹʌsˈtɹeɪʃən</Pronunciation>
    </LexicalEntry>
    <LexicalEntry id="ewn-sensuousness-n">
      <Lemma writtenForm="sensuousness" partOfSpeech="n"/>
      <Sense id="ewn-sensuousness__1:12:00::" n="0" synset="ewn-07528652-n">
        <SenseRelation relType="derivation" target="ewn-sensuous__5:00:00:aesthetic:00"/>
        </Sense>
      <Pronunciation variety="GB">ˈsɛns.juː.əs.nəs</Pronunciation>
    </LexicalEntry>
    <LexicalEntry id="ewn-shyness-n">
      <Lemma writtenForm="shyness" partOfSpeech="n"/>
      <Sense id="ewn-shyness__1:12:00::" n="0" synset="ewn-07538419-n">
        <SenseRelation relType="derivation" target="ewn-shy__3:00:00::"/>
        </Sense>
    </LexicalEntry>
    <LexicalEntry id="ewn-presage-n">
      <Lemma writtenForm="presage" partOfSpeech="n"/>
      <Sense id="ewn-presage__1:12:00::" n="0" synset="ewn-07537775-n"/>
      <Pronunciation variety="GB">ˈpɹɛsɪdʒ</Pronunciation>
    </LexicalEntry>
    <LexicalEntry id="ewn-fetish-n">
      <Lemma writtenForm="fetish" partOfSpeech="n"/>
      <Sense id="ewn-fetish__1:12:00::" n="0" synset="ewn-07504434-n"/>
      <Pronunciation>ˈfɛt.ɪʃ</Pronunciation>
    </LexicalEntry>
    <LexicalEntry id="ewn-lightness-n">
      <Lemma writtenForm="lightness" partOfSpeech="n"/>
      <Sense id="ewn-lightness__1:12:00::" n="0" synset="ewn-07543044-n">
        <SenseRelation relType="derivation" target="ewn-light__3:00:02::"/>
        </Sense>
    </LexicalEntry>
    <LexicalEntry id="ewn-fever-n">
      <Lemma writtenForm="fever" partOfSpeech="n"/>
      <Sense id="ewn-fever__1:12:00::" n="1" synset="ewn-07526619-n"/>
      <Pronunciation variety="GB">ˈfiːvə</Pronunciation>
      <Pronunciation variety="US">ˈfivɚ</Pronunciation>
    </LexicalEntry>
    <LexicalEntry id="ewn-phlegm-n">
      <Lemma writtenForm="phlegm" partOfSpeech="n"/>
      <Sense id="ewn-phlegm__1:12:00::" n="0" synset="ewn-07498922-n">
        <SenseRelation relType="derivation" target="ewn-phlegmatic__5:00:00:unemotional:00"/>
        <SenseRelation relType="derivation" target="ewn-phlegmatical__5:00:00:unemotional:00"/>
        </Sense>
      <Pronunciation>flɛm</Pronunciation>
    </LexicalEntry>
    <LexicalEntry id="ewn-mercifulness-n">
      <Lemma writtenForm="mercifulness" partOfSpeech="n"/>
      <Sense id="ewn-mercifulness__1:12:00::" n="0" synset="ewn-07570065-n">
        <SenseRelation relType="derivation" target="ewn-merciful__3:00:00::"/>
        </Sense>
    </LexicalEntry>
    <LexicalEntry id="ewn-hungriness-n">
      <Lemma writtenForm="hungriness" partOfSpeech="n"/>
      <Sense id="ewn-hungriness__1:12:00::" n="1" synset="ewn-07501768-n">
        <SenseRelation relType="derivation" target="ewn-hungry__5:00:00:desirous:00"/>
        </Sense>
    </LexicalEntry>
    <LexicalEntry id="ewn-want-n">
      <Lemma writtenForm="want" partOfSpeech="n"/>
      <Sense id="ewn-want__1:12:00::" n="3" synset="ewn-07501369-n">
        <SenseRelation relType="derivation" target="ewn-want__2:37:00::"/>
        <SenseRelation relType="derivation" target="ewn-want__2:31:01::"/>
        </Sense>
      <Pronunciation variety="GB">wɒnt</Pronunciation>
      <Pronunciation variety="US">wɑnt</Pronunciation>
      <Pronunciation variety="AU">wɔnt</Pronunciation>
      <Pronunciation variety="NZ">wɔnt</Pronunciation>
      <Pronunciation>wɒnt</Pronunciation>
    </LexicalEntry>
    <LexicalEntry id="ewn-amour_propre-n">
      <Lemma writtenForm="amour propre" partOfSpeech="n"/>
      <Sense id="ewn-amour_propre__1:12:00::" n="0" synset="ewn-07524235-n"/>
    </LexicalEntry>
    <LexicalEntry id="ewn-sweet_tooth-n">
      <Lemma writtenForm="sweet tooth" partOfSpeech="n"/>
      <Sense id="ewn-sweet_tooth__1:12:00::" n="0" synset="ewn-07501195-n"/>
    </LexicalEntry>
    <LexicalEntry id="ewn-unrest-n">
      <Lemma writtenForm="unrest" partOfSpeech="n"/>
      <Sense id="ewn-unrest__1:12:00::" n="1" synset="ewn-07528950-n"/>
      <Pronunciation>ʌnˈɹɛst</Pronunciation>
    </LexicalEntry>
    <LexicalEntry id="ewn-grudge-n">
      <Lemma writtenForm="grudge" partOfSpeech="n"/>
      <Sense id="ewn-grudge__1:12:00::" n="0" synset="ewn-07565002-n">
        <SenseRelation relType="derivation" target="ewn-grudge__2:37:01::"/>
        </Sense>
      <Pronunciation>ɡɹʌdʒ</Pronunciation>
    </LexicalEntry>
    <LexicalEntry id="ewn-chafing-n">
      <Lemma writtenForm="chafing" partOfSpeech="n"/>
      <Sense id="ewn-chafing__1:12:00::" n="0" synset="ewn-07511306-n"/>
    </LexicalEntry>
    <LexicalEntry id="ewn-ardor-n">
      <Lemma writtenForm="ardor" partOfSpeech="n"/>
      <Sense id="ewn-ardor__1:12:01::" n="0" synset="ewn-07570967-n"/>
      <Sense id="ewn-ardor__1:12:00::" n="1" synset="ewn-07559517-n"/>
      <Sense id="ewn-ardor__1:12:02::" n="2" synset="ewn-07496515-n"/>
      <Pronunciation variety="GB">ˈɑːdə</Pronunciation>
      <Pronunciation variety="US">ˈɑːɹdəɹ</Pronunciation>
    </LexicalEntry>
    <LexicalEntry id="ewn-longing-n">
      <Lemma writtenForm="longing" partOfSpeech="n"/>
      <Sense id="ewn-longing__1:12:00::" n="0" synset="ewn-07501768-n">
        <SenseRelation relType="derivation" target="ewn-long__2:37:02::"/>
        </Sense>
    </LexicalEntry>
    <LexicalEntry id="ewn-animus-n">
      <Lemma writtenForm="animus" partOfSpeech="n"/>
      <Sense id="ewn-animus__1:12:00::" n="0" synset="ewn-07563566-n"/>
      <Pronunciation>ˈæ.nɪ.məs</Pronunciation>
    </LexicalEntry>
    <LexicalEntry id="ewn-concern-n">
      <Lemma writtenForm="concern" partOfSpeech="n"/>
      <Sense id="ewn-concern__1:12:01::" n="1" synset="ewn-07539768-n">
        <SenseRelation relType="derivation" target="ewn-concern__2:42:01::"/>
        </Sense>
      <Sense id="ewn-concern__1:12:00::" n="2" synset="ewn-07520080-n">
        <SenseRelation relType="antonym" target="ewn-unconcern__1:12:00::"/>
        </Sense>
      <Pronunciation variety="US">kənˈsɝn</Pronunciation>
      <Pronunciation variety="GB">kənˈsɜːn</Pronunciation>
    </LexicalEntry>
    <LexicalEntry id="ewn-intertrigo-n">
      <Lemma writtenForm="intertrigo" partOfSpeech="n"/>
      <Sense id="ewn-intertrigo__1:12:00::" n="0" synset="ewn-07511431-n"/>
    </LexicalEntry>
    <LexicalEntry id="ewn-titillation-n">
      <Lemma writtenForm="titillation" partOfSpeech="n"/>
      <Sense id="ewn-titillation__1:12:00::" n="0" synset="ewn-07544364-n"/>
    </LexicalEntry>
    <LexicalEntry id="ewn-favor-n">
      <Lemma writtenForm="favor" partOfSpeech="n"/>
      <Sense id="ewn-favor__1:12:00::" n="3" synset="ewn-07515653-n">
        <SenseRelation relType="derivation" target="ewn-favor__2:41:03::"/>
        <SenseRelation relType="derivation" target="ewn-favor__2:31:00::"/>
        <SenseRelation relType="derivation" target="ewn-favor__2:41:00::"/>
        </Sense>
      <Pronunciation variety="US">ˈfeɪvɚ</Pronunciation>
      <Pronunciation variety="GB">ˈfeɪvə</Pronunciation>
    </LexicalEntry>
    <LexicalEntry id="ewn-wound-n">
      <Lemma writtenForm="wound" partOfSpeech="n"/>
      <Sense id="ewn-wound__1:12:00::" n="2" synset="ewn-07512262-n"/>
      <Pronunciation variety="GB">wuːnd</Pronunciation>
      <Pronunciation variety="US">wund</Pronunciation>
      <Pronunciation>waʊnd</Pronunciation>
    </LexicalEntry>
    <LexicalEntry id="ewn-empathy-n">
      <Lemma writtenForm="empathy" partOfSpeech="n"/>
      <Sense id="ewn-empathy__1:12:00::" n="0" synset="ewn-07570421-n">
        <SenseRelation relType="derivation" target="ewn-empathetic__5:00:00:sympathetic:00"/>
        <SenseRelation relType="derivation" target="ewn-empathize__2:31:00::"/>
        <SenseRelation relType="derivation" target="ewn-empathise__2:31:00::"/>
        </Sense>
      <Pronunciation>ˈɛmpəθi</Pronunciation>
    </LexicalEntry>
    <LexicalEntry id="ewn-prurience-n">
      <Lemma writtenForm="prurience" partOfSpeech="n"/>
      <Sense id="ewn-prurience__1:12:00::" n="0" synset="ewn-07505354-n">
        <SenseRelation relType="derivation" target="ewn-prurient__5:00:00:sexy:00"/>
        </Sense>
      <Pronunciation>ˈpɹʊəɹiəns</Pronunciation>
    </LexicalEntry>
    <LexicalEntry id="ewn-dysphoria-n">
      <Lemma writtenForm="dysphoria" partOfSpeech="n"/>
      <Sense id="ewn-dysphoria__1:12:00::" n="0" synset="ewn-07554755-n">
        <SenseRelation relType="antonym" target="ewn-euphoria__1:12:00::"/>
        <SenseRelation relType="derivation" target="ewn-dysphoric__3:00:00::"/>
        </Sense>
      <Pronunciation>dɪsˈfɔːɹi.ə</Pronunciation>
    </LexicalEntry>
    <LexicalEntry id="ewn-detestation-n">
      <Lemma writtenForm="detestation" partOfSpeech="n"/>
      <Sense id="ewn-detestation__1:12:00::" n="0" synset="ewn-07518669-n">
        <SenseRelation relType="derivation" target="ewn-detest__2:37:00::"/>
        </Sense>
    </LexicalEntry>
    <LexicalEntry id="ewn-regard-n">
      <Lemma writtenForm="regard" partOfSpeech="n"/>
      <Sense id="ewn-regard__1:12:02::" n="5" synset="ewn-07560785-n"/>
    </LexicalEntry>
    <LexicalEntry id="ewn-pang-n">
      <Lemma writtenForm="pang" partOfSpeech="n"/>
      <Sense id="ewn-pang__1:12:00::" n="0" synset="ewn-07510112-n"/>
      <Pronunciation>pæŋ</Pronunciation>
    </LexicalEntry>
    <LexicalEntry id="ewn-resignation-n">
      <Lemma writtenForm="resignation" partOfSpeech="n"/>
      <Sense id="ewn-resignation__1:12:00::" n="0" synset="ewn-07557821-n">
        <SenseRelation relType="derivation" target="ewn-resign__2:31:00::"/>
        </Sense>
      <Pronunciation>ɹɛzɪɡˈneɪʃən</Pronunciation>
    </LexicalEntry>
    <LexicalEntry id="ewn-unconcern-n">
      <Lemma writtenForm="unconcern" partOfSpeech="n"/>
      <Sense id="ewn-unconcern__1:12:00::" n="1" synset="ewn-07520777-n">
        <SenseRelation relType="antonym" target="ewn-concern__1:12:00::"/>
        </Sense>
    </LexicalEntry>
    <LexicalEntry id="ewn-confusion-n">
      <Lemma writtenForm="confusion" partOfSpeech="n"/>
      <Sense id="ewn-confusion__1:12:00::" n="2" synset="ewn-07523151-n">
        <SenseRelation relType="derivation" target="ewn-confuse__2:37:00::"/>
        </Sense>
      <Pronunciation>kənˈfjuːʒən</Pronunciation>
    </LexicalEntry>
    <LexicalEntry id="ewn-devotedness-n">
      <Lemma writtenForm="devotedness" partOfSpeech="n"/>
      <Sense id="ewn-devotedness__1:12:00::" n="0" synset="ewn-07559879-n">
        <SenseRelation relType="derivation" target="ewn-devoted__5:00:02:dedicated:00"/>
        </Sense>
    </LexicalEntry>
    <LexicalEntry id="ewn-survivor_guilt-n">
      <Lemma writtenForm="survivor guilt" partOfSpeech="n"/>
      <Sense id="ewn-survivor_guilt__1:12:00::" n="0" synset="ewn-07551825-n"/>
    </LexicalEntry>
    <LexicalEntry id="ewn-penitence-n">
      <Lemma writtenForm="penitence" partOfSpeech="n"/>
      <Sense id="ewn-penitence__1:12:00::" n="0" synset="ewn-07552258-n">
        <SenseRelation relType="derivation" target="ewn-penitential__5:00:00:penitent:00"/>
        <SenseRelation relType="derivation" target="ewn-penitentiary__5:00:00:punitive:00"/>
        <SenseRelation relType="derivation" target="ewn-penitent__3:00:00::"/>
        </Sense>
    </LexicalEntry>
    <LexicalEntry id="ewn-uncomfortableness-n">
      <Lemma writtenForm="uncomfortableness" partOfSpeech="n"/>
      <Sense id="ewn-uncomfortableness__1:12:00::" n="1" synset="ewn-07522568-n">
        <SenseRelation relType="derivation" target="ewn-uncomfortable__3:00:01::"/>
        </Sense>
    </LexicalEntry>
    <LexicalEntry id="ewn-playfulness-n">
      <Lemma writtenForm="playfulness" partOfSpeech="n"/>
      <Sense id="ewn-playfulness__1:12:00::" n="0" synset="ewn-07527278-n">
        <SenseRelation relType="derivation" target="ewn-playful__3:00:00::"/>
        </Sense>
    </LexicalEntry>
    <LexicalEntry id="ewn-jolliness-n">
      <Lemma writtenForm="jolliness" partOfSpeech="n"/>
      <Sense id="ewn-jolliness__1:12:00::" n="0" synset="ewn-07567356-n">
        <SenseRelation relType="derivation" target="ewn-jolly__5:00:00:joyous:00"/>
        </Sense>
    </LexicalEntry>
    <LexicalEntry id="ewn-afterglow-n">
      <Lemma writtenForm="afterglow" partOfSpeech="n"/>
      <Sense id="ewn-afterglow__1:12:00::" n="1" synset="ewn-07507508-n"/>
    </LexicalEntry>
    <LexicalEntry id="ewn-taste-n">
      <Lemma writtenForm="taste" partOfSpeech="n"/>
      <Sense id="ewn-taste__1:12:02::" n="1" synset="ewn-07513449-n"/>
      <Pronunciation>teɪst</Pronunciation>
    </LexicalEntry>
    <LexicalEntry id="ewn-desire-n">
      <Lemma writtenForm="desire" partOfSpeech="n"/>
      <Sense id="ewn-desire__1:12:00::" n="0" synset="ewn-07499405-n">
        <SenseRelation relType="derivation" target="ewn-desire__2:37:00::"/>
        </Sense>
      <Pronunciation variety="GB">dɪˈzaɪə</Pronunciation>
      <Pronunciation variety="US">dɪˈzaɪɹ</Pronunciation>
    </LexicalEntry>
    <LexicalEntry id="ewn-astonishment-n">
      <Lemma writtenForm="astonishment" partOfSpeech="n"/>
      <Sense id="ewn-astonishment__1:12:00::" n="0" synset="ewn-07524811-n">
        <SenseRelation relType="derivation" target="ewn-astonish__2:31:00::"/>
        </Sense>
      <Pronunciation variety="GB">əˈstɒnɪʃmənt</Pronunciation>
      <Pronunciation variety="US">əˈstɑːnɪʃmənt</Pronunciation>
    </LexicalEntry>
    <LexicalEntry id="ewn-plaintiveness-n">
      <Lemma writtenForm="plaintiveness" partOfSpeech="n"/>
      <Sense id="ewn-plaintiveness__1:12:00::" n="0" synset="ewn-07550818-n">
        <SenseRelation relType="derivation" target="ewn-plaintive__5:00:00:sorrowful:00"/>
        </Sense>
    </LexicalEntry>
    <LexicalEntry id="ewn-bravery-n">
      <Lemma writtenForm="bravery" partOfSpeech="n"/>
      <Sense id="ewn-bravery__1:12:00::" n="1" synset="ewn-07541421-n"/>
      <Pronunciation>ˈbɹeɪv.ə.ɹi</Pronunciation>
    </LexicalEntry>
    <LexicalEntry id="ewn-hopelessness-n">
      <Lemma writtenForm="hopelessness" partOfSpeech="n"/>
      <Sense id="ewn-hopelessness__1:12:00::" n="0" synset="ewn-07557637-n">
        <SenseRelation relType="antonym" target="ewn-hopefulness__1:12:00::"/>
        <SenseRelation relType="derivation" target="ewn-hopeless__5:00:03:unskilled:00"/>
        <SenseRelation relType="derivation" target="ewn-hopeless__3:00:00::"/>
        </Sense>
    </LexicalEntry>
    <LexicalEntry id="ewn-wildness-n">
      <Lemma writtenForm="wildness" partOfSpeech="n"/>
      <Sense id="ewn-wildness__1:12:00::" n="0" synset="ewn-07496363-n">
        <SenseRelation relType="derivation" target="ewn-wild__5:00:00:passionate:00"/>
        </Sense>
    </LexicalEntry>
    <LexicalEntry id="ewn-bright_side-n">
      <Lemma writtenForm="bright side" partOfSpeech="n"/>
      <Sense id="ewn-bright_side__1:12:00::" n="0" synset="ewn-07508235-n"/>
    </LexicalEntry>
    <LexicalEntry id="ewn-annoyance-n">
      <Lemma writtenForm="annoyance" partOfSpeech="n"/>
      <Sense id="ewn-annoyance__1:12:00::" n="1" synset="ewn-07533500-n"/>
      <Pronunciation>əˈnɔɪəns</Pronunciation>
    </LexicalEntry>
    <LexicalEntry id="ewn-heart-n">
      <Lemma writtenForm="heart" partOfSpeech="n"/>
      <Sense id="ewn-heart__1:12:04::" n="8" synset="ewn-07560035-n">
        <SenseRelation relType="derivation" target="ewn-hearty__5:00:00:warm:02"/>
        </Sense>
      <Pronunciation variety="GB">hɑːt</Pronunciation>
      <Pronunciation variety="US">hɑɹt</Pronunciation>
    </LexicalEntry>
    <LexicalEntry id="ewn-heartache-n">
      <Lemma writtenForm="heartache" partOfSpeech="n"/>
      <Sense id="ewn-heartache__1:12:00::" n="0" synset="ewn-07550398-n"/>
    </LexicalEntry>
    <LexicalEntry id="ewn-kick-n">
      <Lemma writtenForm="kick" partOfSpeech="n"/>
      <Sense id="ewn-kick__1:12:00::" n="1" synset="ewn-07543858-n"/>
    </LexicalEntry>
    <LexicalEntry id="ewn-elan-n">
      <Lemma writtenForm="elan" partOfSpeech="n"/>
      <Sense id="ewn-elan__1:12:00::" n="0" synset="ewn-07570967-n"/>
      <Pronunciation>eɪˈlɑːn</Pronunciation>
    </LexicalEntry>
    <LexicalEntry id="ewn-mercy-n">
      <Lemma writtenForm="mercy" partOfSpeech="n"/>
      <Sense id="ewn-mercy__1:12:00::" n="2" synset="ewn-07570065-n"/>
      <Pronunciation variety="GB">ˈmɜːsi</Pronunciation>
      <Pronunciation variety="US">ˈmɝsi</Pronunciation>
    </LexicalEntry>
    <LexicalEntry id="ewn-sulkiness-n">
      <Lemma writtenForm="sulkiness" partOfSpeech="n"/>
      <Sense id="ewn-sulkiness__1:12:01::" n="0" synset="ewn-07566964-n">
        <SenseRelation relType="derivation" target="ewn-sulky__5:00:00:ill-natured:00"/>
        </Sense>
      <Sense id="ewn-sulkiness__1:12:00::" n="1" synset="ewn-07564867-n">
        <SenseRelation relType="derivation" target="ewn-sulky__5:00:00:ill-natured:00"/>
        </Sense>
    </LexicalEntry>
    <LexicalEntry id="ewn-melancholy-n">
      <Lemma writtenForm="melancholy" partOfSpeech="n"/>
      <Sense id="ewn-melancholy__1:12:00::" n="0" synset="ewn-07548485-n"/>
      <Pronunciation variety="GB">ˈmelənkəli</Pronunciation>
      <Pronunciation variety="US">ˈmɛl.ənˌkɑl.i</Pronunciation>
    </LexicalEntry>
    <LexicalEntry id="ewn-impassivity-n">
      <Lemma writtenForm="impassivity" partOfSpeech="n"/>
      <Sense id="ewn-impassivity__1:12:00::" n="0" synset="ewn-07498922-n">
        <SenseRelation relType="derivation" target="ewn-impassive__5:00:00:unemotional:00"/>
        </Sense>
    </LexicalEntry>
    <LexicalEntry id="ewn-guilt-n">
      <Lemma writtenForm="guilt" partOfSpeech="n"/>
      <Sense id="ewn-guilt__1:12:00::" n="1" synset="ewn-07551633-n">
        <SenseRelation relType="derivation" target="ewn-guilty__5:00:00:ashamed:00"/>
        </Sense>
    </LexicalEntry>
    <LexicalEntry id="ewn-contentment-n">
      <Lemma writtenForm="contentment" partOfSpeech="n"/>
      <Sense id="ewn-contentment__1:12:00::" n="0" synset="ewn-07546493-n">
        <SenseRelation relType="antonym" target="ewn-discontentment__1:12:00::"/>
        <SenseRelation relType="derivation" target="ewn-content__2:34:00::"/>
        </Sense>
      <Pronunciation>kənˈtɛntmənt</Pronunciation>
    </LexicalEntry>
    <LexicalEntry id="ewn-animosity-n">
      <Lemma writtenForm="animosity" partOfSpeech="n"/>
      <Sense id="ewn-animosity__1:12:00::" n="0" synset="ewn-07563566-n"/>
      <Pronunciation variety="US">æn.əˈmɑs.ɪ.ti</Pronunciation>
    </LexicalEntry>
    <LexicalEntry id="ewn-indifference-n">
      <Lemma writtenForm="indifference" partOfSpeech="n"/>
      <Sense id="ewn-indifference__1:12:00::" n="0" synset="ewn-07520915-n">
        <SenseRelation relType="derivation" target="ewn-indifferent__5:00:02:impartial:00"/>
        <SenseRelation relType="derivation" target="ewn-indifferent__5:00:00:unimportant:00"/>
        <SenseRelation relType="derivation" target="ewn-indifferent__5:00:00:unconcerned:00"/>
        <SenseRelation relType="derivation" target="ewn-indifferent__5:00:00:impartial:00"/>
        </Sense>
      <Sense id="ewn-indifference__1:12:01::" n="1" synset="ewn-07498922-n"/>
      <Pronunciation>ɪnˈdɪf.ɹəns</Pronunciation>
    </LexicalEntry>
    <LexicalEntry id="ewn-vindictiveness-n">
      <Lemma writtenForm="vindictiveness" partOfSpeech="n"/>
      <Sense id="ewn-vindictiveness__1:12:00::" n="0" synset="ewn-07566357-n">
        <SenseRelation relType="derivation" target="ewn-vindictive__5:00:00:unforgiving:00"/>
        <SenseRelation relType="derivation" target="ewn-vindictive__5:00:00:malicious:00"/>
        </Sense>
    </LexicalEntry>
    <LexicalEntry id="ewn-affright-n">
      <Lemma writtenForm="affright" partOfSpeech="n"/>
      <Sense id="ewn-affright__1:12:00::" n="0" synset="ewn-07535851-n">
        <SenseRelation relType="derivation" target="ewn-affright__2:37:00::"/>
        </Sense>
    </LexicalEntry>
    <LexicalEntry id="ewn-sensuality-n">
      <Lemma writtenForm="sensuality" partOfSpeech="n"/>
      <Sense id="ewn-sensuality__1:12:00::" n="0" synset="ewn-07504015-n">
        <SenseRelation relType="derivation" target="ewn-sensual__5:00:00:physical:00"/>
        </Sense>
    </LexicalEntry>
    <LexicalEntry id="ewn-humbleness-n">
      <Lemma writtenForm="humbleness" partOfSpeech="n"/>
      <Sense id="ewn-humbleness__1:12:00::" n="1" synset="ewn-07524370-n"/>
    </LexicalEntry>
    <LexicalEntry id="ewn-amicability-n">
      <Lemma writtenForm="amicability" partOfSpeech="n"/>
      <Sense id="ewn-amicability__1:12:00::" n="0" synset="ewn-07515069-n"/>
    </LexicalEntry>
    <LexicalEntry id="ewn-self-pity-n">
      <Lemma writtenForm="self-pity" partOfSpeech="n"/>
      <Sense id="ewn-self-pity__1:12:00::" n="0" synset="ewn-07553660-n"/>
    </LexicalEntry>
    <LexicalEntry id="ewn-meekness-n">
      <Lemma writtenForm="meekness" partOfSpeech="n"/>
      <Sense id="ewn-meekness__1:12:00::" n="0" synset="ewn-07524564-n">
        <SenseRelation relType="derivation" target="ewn-meek__5:00:00:humble:00"/>
        <SenseRelation relType="derivation" target="ewn-meek__5:00:00:docile:00"/>
        </Sense>
    </LexicalEntry>
    <LexicalEntry id="ewn-buck_fever-n">
      <Lemma writtenForm="buck fever" partOfSpeech="n"/>
      <Sense id="ewn-buck_fever__1:12:00::" n="0" synset="ewn-07526763-n"/>
    </LexicalEntry>
    <LexicalEntry id="ewn-covetousness-n">
      <Lemma writtenForm="covetousness" partOfSpeech="n"/>
      <Sense id="ewn-covetousness__1:12:01::" n="0" synset="ewn-07565445-n"/>
    </LexicalEntry>
    <LexicalEntry id="ewn-bitterness-n">
      <Lemma writtenForm="bitterness" partOfSpeech="n"/>
      <Sense id="ewn-bitterness__1:12:00::" n="0" synset="ewn-07564444-n">
        <SenseRelation relType="derivation" target="ewn-bitter__5:00:00:hostile:01"/>
        </Sense>
      <Pronunciation variety="GB">ˈbɪtənəs</Pronunciation>
    </LexicalEntry>
    <LexicalEntry id="ewn-dismay-n">
      <Lemma writtenForm="dismay" partOfSpeech="n"/>
      <Sense id="ewn-dismay__1:12:02::" n="0" synset="ewn-07558063-n">
        <SenseRelation relType="derivation" target="ewn-dismay__2:37:01::"/>
        </Sense>
      <Sense id="ewn-dismay__1:12:00::" n="1" synset="ewn-07535012-n">
        <SenseRelation relType="derivation" target="ewn-dismay__2:37:00::"/>
        </Sense>
      <Pronunciation>dɪsˈmeɪ</Pronunciation>
    </LexicalEntry>
    <LexicalEntry id="ewn-creepy-crawlies-n">
      <Lemma writtenForm="creepy-crawlies" partOfSpeech="n"/>
      <Sense id="ewn-creepy-crawlies__1:12:00::" n="0" synset="ewn-07518955-n"/>
    </LexicalEntry>
    <LexicalEntry id="ewn-carnality-n">
      <Lemma writtenForm="carnality" partOfSpeech="n"/>
      <Sense id="ewn-carnality__1:12:00::" n="0" synset="ewn-07505354-n">
        <SenseRelation relType="derivation" target="ewn-carnal__5:00:00:physical:00"/>
        </Sense>
    </LexicalEntry>
    <LexicalEntry id="ewn-temptation-n">
      <Lemma writtenForm="temptation" partOfSpeech="n"/>
      <Sense id="ewn-temptation__1:12:00::" n="1" synset="ewn-07500421-n">
        <SenseRelation relType="derivation" target="ewn-tempt__2:32:01::"/>
        </Sense>
      <Pronunciation>tɛmpˈteɪʃən</Pronunciation>
    </LexicalEntry>
    <LexicalEntry id="ewn-preference-n">
      <Lemma writtenForm="preference" partOfSpeech="n"/>
      <Sense id="ewn-preference__1:12:00::" n="0" synset="ewn-07513449-n">
        <SenseRelation relType="derivation" target="ewn-prefer__2:37:00::"/>
        </Sense>
      <Pronunciation>ˈpɹɛf(ə)ɹ(ə)ns</Pronunciation>
    </LexicalEntry>
    <LexicalEntry id="ewn-glee-n">
      <Lemma writtenForm="glee" partOfSpeech="n"/>
      <Sense id="ewn-glee__1:12:00::" n="0" synset="ewn-07544765-n"/>
      <Sense id="ewn-glee__1:12:02::" n="1" synset="ewn-07547664-n"/>
      <Pronunciation>ɡliː</Pronunciation>
    </LexicalEntry>
    <LexicalEntry id="ewn-foreboding-n">
      <Lemma writtenForm="foreboding" partOfSpeech="n"/>
      <Sense id="ewn-foreboding__1:12:00::" n="0" synset="ewn-07537367-n">
        <SenseRelation relType="derivation" target="ewn-forebode__2:32:00::"/>
        </Sense>
    </LexicalEntry>
    <LexicalEntry id="ewn-enragement-n">
      <Lemma writtenForm="enragement" partOfSpeech="n"/>
      <Sense id="ewn-enragement__1:12:00::" n="0" synset="ewn-07532656-n">
        <SenseRelation relType="derivation" target="ewn-enrage__2:37:00::"/>
        </Sense>
    </LexicalEntry>
    <LexicalEntry id="ewn-unassertiveness-n">
      <Lemma writtenForm="unassertiveness" partOfSpeech="n"/>
      <Sense id="ewn-unassertiveness__1:12:00::" n="0" synset="ewn-07538888-n">
        <SenseRelation relType="derivation" target="ewn-unassertive__3:00:00::"/>
        </Sense>
    </LexicalEntry>
    <LexicalEntry id="ewn-jollity-n">
      <Lemma writtenForm="jollity" partOfSpeech="n"/>
      <Sense id="ewn-jollity__1:12:00::" n="0" synset="ewn-07567356-n">
        <SenseRelation relType="derivation" target="ewn-jolly__5:00:00:joyous:00"/>
        </Sense>
    </LexicalEntry>
    <LexicalEntry id="ewn-hardheartedness-n">
      <Lemma writtenForm="hardheartedness" partOfSpeech="n"/>
      <Sense id="ewn-hardheartedness__1:12:00::" n="0" synset="ewn-07521388-n">
        <SenseRelation relType="derivation" target="ewn-hardhearted__5:00:00:uncompassionate:00"/>
        <SenseRelation relType="derivation" target="ewn-hardhearted__3:00:00::"/>
        </Sense>
    </LexicalEntry>
    <LexicalEntry id="ewn-misogynism-n">
      <Lemma writtenForm="misogynism" partOfSpeech="n"/>
      <Sense id="ewn-misogynism__1:12:00::" n="0" synset="ewn-07562452-n"/>
    </LexicalEntry>
    <LexicalEntry id="ewn-maleficence-n">
      <Lemma writtenForm="maleficence" partOfSpeech="n"/>
      <Sense id="ewn-maleficence__1:12:00::" n="0" synset="ewn-07566017-n">
        <SenseRelation relType="antonym" target="ewn-beneficence__1:12:00::"/>
        <SenseRelation relType="derivation" target="ewn-maleficent__3:00:00::"/>
        </Sense>
      <Pronunciation>məˈlɛfɪsəns</Pronunciation>
    </LexicalEntry>
    <LexicalEntry id="ewn-disconcertment-n">
      <Lemma writtenForm="disconcertment" partOfSpeech="n"/>
      <Sense id="ewn-disconcertment__1:12:00::" n="0" synset="ewn-07523471-n">
        <SenseRelation relType="derivation" target="ewn-disconcert__2:37:02::"/>
        <SenseRelation relType="derivation" target="ewn-disconcert__2:37:01::"/>
        </Sense>
    </LexicalEntry>
    <LexicalEntry id="ewn-peevishness-n">
      <Lemma writtenForm="peevishness" partOfSpeech="n"/>
      <Sense id="ewn-peevishness__1:12:00::" n="0" synset="ewn-07568195-n">
        <SenseRelation relType="derivation" target="ewn-peevish__5:00:00:ill-natured:00"/>
        </Sense>
    </LexicalEntry>
    <LexicalEntry id="ewn-lividity-n">
      <Lemma writtenForm="lividity" partOfSpeech="n"/>
      <Sense id="ewn-lividity__1:12:00::" n="0" synset="ewn-07532531-n">
        <SenseRelation relType="derivation" target="ewn-livid__5:00:00:angry:00"/>
        </Sense>
    </LexicalEntry>
    <LexicalEntry id="ewn-ravishment-n">
      <Lemma writtenForm="ravishment" partOfSpeech="n"/>
      <Sense id="ewn-ravishment__1:12:00::" n="0" synset="ewn-07506426-n">
        <SenseRelation relType="derivation" target="ewn-ravish__2:37:00::"/>
        </Sense>
    </LexicalEntry>
    <LexicalEntry id="ewn-relish-n">
      <Lemma writtenForm="relish" partOfSpeech="n"/>
      <Sense id="ewn-relish__1:12:02::" n="0" synset="ewn-07507121-n">
        <SenseRelation relType="derivation" target="ewn-relish__2:37:00::"/>
        </Sense>
      <Pronunciation>ˈɹɛ.lɪʃ</Pronunciation>
    </LexicalEntry>
    <LexicalEntry id="ewn-sinking_feeling-n">
      <Lemma writtenForm="sinking feeling" partOfSpeech="n"/>
      <Sense id="ewn-sinking_feeling__1:12:00::" n="0" synset="ewn-07540606-n"/>
    </LexicalEntry>
    <LexicalEntry id="ewn-jitteriness-n">
      <Lemma writtenForm="jitteriness" partOfSpeech="n"/>
      <Sense id="ewn-jitteriness__1:12:00::" n="0" synset="ewn-07540999-n">
        <SenseRelation relType="derivation" target="ewn-jittery__5:00:00:tense:03"/>
        </Sense>
    </LexicalEntry>
    <LexicalEntry id="ewn-disquiet-n">
      <Lemma writtenForm="disquiet" partOfSpeech="n"/>
      <Sense id="ewn-disquiet__1:12:00::" n="0" synset="ewn-07539999-n">
        <SenseRelation relType="derivation" target="ewn-disquiet__2:37:00::"/>
        </Sense>
      <Pronunciation variety="GB">dɪsˈkwaɪət</Pronunciation>
    </LexicalEntry>
    <LexicalEntry id="ewn-uncheerfulness-n">
      <Lemma writtenForm="uncheerfulness" partOfSpeech="n"/>
      <Sense id="ewn-uncheerfulness__1:12:00::" n="0" synset="ewn-07552456-n">
        <SenseRelation relType="derivation" target="ewn-uncheerful__3:00:04::"/>
        </Sense>
    </LexicalEntry>
    <LexicalEntry id="ewn-dander-n">
      <Lemma writtenForm="dander" partOfSpeech="n"/>
      <Sense id="ewn-dander__1:12:00::" n="1" synset="ewn-07533239-n"/>
    </LexicalEntry>
    <LexicalEntry id="ewn-devotion-n">
      <Lemma writtenForm="devotion" partOfSpeech="n"/>
      <Sense id="ewn-devotion__1:12:00::" n="0" synset="ewn-07559879-n"/>
      <Pronunciation variety="GB">dɪˈvəʊʃən</Pronunciation>
      <Pronunciation variety="US">dɪˈvoʊʃən</Pronunciation>
    </LexicalEntry>
    <LexicalEntry id="ewn-pleasure-n">
      <Lemma writtenForm="pleasure" partOfSpeech="n"/>
      <Sense id="ewn-pleasure__1:12:00::" n="0" synset="ewn-07505853-n">
        <SenseRelation relType="antonym" target="ewn-pain__1:12:00::"/>
        <SenseRelation relType="derivation" target="ewn-please__2:37:00::"/>
        </Sense>
      <Pronunciation variety="GB">ˈplɛʒə</Pronunciation>
      <Pronunciation variety="US">ˈplɛʒɚ</Pronunciation>
    </LexicalEntry>
    <LexicalEntry id="ewn-wonderment-n">
      <Lemma writtenForm="wonderment" partOfSpeech="n"/>
      <Sense id="ewn-wonderment__1:12:00::" n="0" synset="ewn-07525235-n">
        <SenseRelation relType="derivation" target="ewn-wonder__2:32:12::"/>
        </Sense>
    </LexicalEntry>
    <LexicalEntry id="ewn-dudgeon-n">
      <Lemma writtenForm="dudgeon" partOfSpeech="n"/>
      <Sense id="ewn-dudgeon__1:12:00::" n="0" synset="ewn-07531995-n"/>
      <Pronunciation>ˈdʌdʒən</Pronunciation>
    </LexicalEntry>
    <LexicalEntry id="ewn-tsoris-n">
      <Lemma writtenForm="tsoris" partOfSpeech="n"/>
      <Sense id="ewn-tsoris__1:12:00::" n="0" synset="ewn-07512159-n"/>
    </LexicalEntry>
    <LexicalEntry id="ewn-disappointment-n">
      <Lemma writtenForm="disappointment" partOfSpeech="n"/>
      <Sense id="ewn-disappointment__1:12:00::" n="0" synset="ewn-07555990-n">
        <SenseRelation relType="derivation" target="ewn-disappoint__2:37:00::"/>
        </Sense>
      <Pronunciation variety="GB">dɪsəˈpɔɪntmənt</Pronunciation>
    </LexicalEntry>
    <LexicalEntry id="ewn-chill-n">
      <Lemma writtenForm="chill" partOfSpeech="n"/>
      <Sense id="ewn-chill__1:12:02::" n="1" synset="ewn-07535351-n"/>
      <Sense id="ewn-chill__1:12:00::" n="3" synset="ewn-07552647-n">
        <SenseRelation relType="derivation" target="ewn-chill__2:37:00::"/>
        </Sense>
      <Pronunciation>tʃɪl</Pronunciation>
    </LexicalEntry>
    <LexicalEntry id="ewn-self-importance-n">
      <Lemma writtenForm="self-importance" partOfSpeech="n"/>
      <Sense id="ewn-self-importance__1:12:00::" n="0" synset="ewn-07524045-n">
        <SenseRelation relType="derivation" target="ewn-self-important__5:00:00:proud:00"/>
        </Sense>
    </LexicalEntry>
    <LexicalEntry id="ewn-sinking-n">
      <Lemma writtenForm="sinking" partOfSpeech="n"/>
      <Sense id="ewn-sinking__1:12:00::" n="2" synset="ewn-07540606-n"/>
      <Pronunciation>ˈsɪŋkɪŋ</Pronunciation>
    </LexicalEntry>
    <LexicalEntry id="ewn-attachment-n">
      <Lemma writtenForm="attachment" partOfSpeech="n"/>
      <Sense id="ewn-attachment__1:12:00::" n="0" synset="ewn-07560531-n">
        <SenseRelation relType="derivation" target="ewn-attach__2:41:03::"/>
        </Sense>
      <Pronunciation>əˈtætʃmənt</Pronunciation>
    </LexicalEntry>
    <LexicalEntry id="ewn-dream-n">
      <Lemma writtenForm="dream" partOfSpeech="n"/>
      <Sense id="ewn-dream__1:12:00::" n="2" synset="ewn-07499687-n"/>
      <Pronunciation variety="GB">dɹiːm</Pronunciation>
      <Pronunciation variety="US">dɹim</Pronunciation>
    </LexicalEntry>
    <LexicalEntry id="ewn-discontentment-n">
      <Lemma writtenForm="discontentment" partOfSpeech="n"/>
      <Sense id="ewn-discontentment__1:12:00::" n="0" synset="ewn-07554353-n">
        <SenseRelation relType="antonym" target="ewn-contentment__1:12:00::"/>
        <SenseRelation relType="derivation" target="ewn-discontent__2:37:00::"/>
        </Sense>
      <Pronunciation>dɪskənˈtɛntmənt</Pronunciation>
    </LexicalEntry>
    <LexicalEntry id="ewn-perceptivity-n">
      <Lemma writtenForm="perceptivity" partOfSpeech="n"/>
      <Sense id="ewn-perceptivity__1:12:00::" n="0" synset="ewn-07528486-n">
        <SenseRelation relType="derivation" target="ewn-perceptive__3:00:00::"/>
        </Sense>
    </LexicalEntry>
    <LexicalEntry id="ewn-Schadenfreude-n">
      <Lemma writtenForm="Schadenfreude" partOfSpeech="n"/>
      <Sense id="ewn-schadenfreude__1:12:00::" n="0" synset="ewn-07506731-n"/>
      <Pronunciation>ˈʃɑːdənfɹɔɪdə</Pronunciation>
    </LexicalEntry>
    <LexicalEntry id="ewn-consternation-n">
      <Lemma writtenForm="consternation" partOfSpeech="n"/>
      <Sense id="ewn-consternation__1:12:00::" n="0" synset="ewn-07535012-n"/>
      <Pronunciation variety="GB">ˌkɒn.stəˈneɪ.ʃən</Pronunciation>
      <Pronunciation variety="US">ˌkɑn.stɚˈne͡ɪ.ʃən</Pronunciation>
    </LexicalEntry>
    <LexicalEntry id="ewn-gloating-n">
      <Lemma writtenForm="gloating" partOfSpeech="n"/>
      <Sense id="ewn-gloating__1:12:00::" n="0" synset="ewn-07547664-n">
        <SenseRelation relType="derivation" target="ewn-gloat__2:39:00::"/>
        <SenseRelation relType="derivation" target="ewn-gloat__2:32:00::"/>
        </Sense>
      <Pronunciation variety="GB">ˈɡləʊtɪŋ</Pronunciation>
      <Pronunciation variety="US">ˈɡloʊtɪŋ</Pronunciation>
    </LexicalEntry>
    <LexicalEntry id="ewn-resentment-n">
      <Lemma writtenForm="resentment" partOfSpeech="n"/>
      <Sense id="ewn-resentment__1:12:00::" n="0" synset="ewn-07564444-n">
        <SenseRelation relType="derivation" target="ewn-resent__2:37:00::"/>
        </Sense>
      <Pronunciation>ɹɪˈzɛntmənt</Pronunciation>
    </LexicalEntry>
    <LexicalEntry id="ewn-stolidity-n">
      <Lemma writtenForm="stolidity" partOfSpeech="n"/>
      <Sense id="ewn-stolidity__1:12:00::" n="0" synset="ewn-07498922-n">
        <SenseRelation relType="derivation" target="ewn-stolid__5:00:00:unemotional:00"/>
        </Sense>
    </LexicalEntry>
    <LexicalEntry id="ewn-ataraxis-n">
      <Lemma writtenForm="ataraxis" partOfSpeech="n"/>
      <Sense id="ewn-ataraxis__1:12:00::" n="0" synset="ewn-07531029-n"/>
    </LexicalEntry>
    <LexicalEntry id="ewn-disgruntlement-n">
      <Lemma writtenForm="disgruntlement" partOfSpeech="n"/>
      <Sense id="ewn-disgruntlement__1:12:00::" n="0" synset="ewn-07554647-n">
        <SenseRelation relType="derivation" target="ewn-disgruntle__2:37:00::"/>
        </Sense>
      <Pronunciation>dɪsˈɡɹʌntəlmɪnt</Pronunciation>
    </LexicalEntry>
    <LexicalEntry id="ewn-mercilessness-n">
      <Lemma writtenForm="mercilessness" partOfSpeech="n"/>
      <Sense id="ewn-mercilessness__1:12:00::" n="0" synset="ewn-07521621-n">
        <SenseRelation relType="derivation" target="ewn-merciless__3:00:00::"/>
        </Sense>
    </LexicalEntry>
    <LexicalEntry id="ewn-rancour-n">
      <Lemma writtenForm="rancour" partOfSpeech="n"/>
      <Sense id="ewn-rancour__1:12:00::" n="0" synset="ewn-07564444-n"/>
    </LexicalEntry>
    <LexicalEntry id="ewn-mournfulness-n">
      <Lemma writtenForm="mournfulness" partOfSpeech="n"/>
      <Sense id="ewn-mournfulness__1:12:00::" n="0" synset="ewn-07550597-n">
        <SenseRelation relType="derivation" target="ewn-mournful__5:00:01:sorrowful:00"/>
        <SenseRelation relType="derivation" target="ewn-mournful__5:00:00:sad:00"/>
        </Sense>
    </LexicalEntry>
    <LexicalEntry id="ewn-sombreness-n">
      <Lemma writtenForm="sombreness" partOfSpeech="n"/>
      <Sense id="ewn-sombreness__1:12:00::" n="1" synset="ewn-07548645-n">
        <SenseRelation relType="derivation" target="ewn-sombre__5:00:00:depressing:00"/>
        </Sense>
    </LexicalEntry>
    <LexicalEntry id="ewn-care-n">
      <Lemma writtenForm="care" partOfSpeech="n"/>
      <Sense id="ewn-care__1:12:01::" n="2" synset="ewn-07539768-n">
        <SenseRelation relType="derivation" target="ewn-care__2:37:12::"/>
        </Sense>
      <Sense id="ewn-care__1:12:00::" n="3" synset="ewn-07520286-n">
        <SenseRelation relType="derivation" target="ewn-care__2:37:02::"/>
        <SenseRelation relType="derivation" target="ewn-care__2:37:12::"/>
        </Sense>
    </LexicalEntry>
    <LexicalEntry id="ewn-sullenness-n">
      <Lemma writtenForm="sullenness" partOfSpeech="n"/>
      <Sense id="ewn-sullenness__1:12:00::" n="0" synset="ewn-07567833-n">
        <SenseRelation relType="derivation" target="ewn-sullen__5:00:00:cloudy:00"/>
        </Sense>
    </LexicalEntry>
    <LexicalEntry id="ewn-revulsion-n">
      <Lemma writtenForm="revulsion" partOfSpeech="n"/>
      <Sense id="ewn-revulsion__1:12:00::" n="0" synset="ewn-07519226-n"/>
      <Pronunciation>ɹɪˈvʌlʃən</Pronunciation>
    </LexicalEntry>
    <LexicalEntry id="ewn-warmth-n">
      <Lemma writtenForm="warmth" partOfSpeech="n"/>
      <Sense id="ewn-warmth__1:12:00::" n="1" synset="ewn-07561649-n"/>
      <Pronunciation variety="GB">wɔːmθ</Pronunciation>
      <Pronunciation variety="US">wɔɹmθ</Pronunciation>
    </LexicalEntry>
    <LexicalEntry id="ewn-peeve-n">
      <Lemma writtenForm="peeve" partOfSpeech="n"/>
      <Sense id="ewn-peeve__1:12:00::" n="0" synset="ewn-07566884-n"/>
      <Pronunciation>piːv</Pronunciation>
    </LexicalEntry>
    <LexicalEntry id="ewn-philhellenism-n">
      <Lemma writtenForm="philhellenism" partOfSpeech="n"/>
      <Sense id="ewn-philhellenism__1:12:00::" n="0" synset="ewn-07516433-n">
        <SenseRelation relType="derivation" target="ewn-philhellenist__1:18:00::"/>
        </Sense>
    </LexicalEntry>
    <LexicalEntry id="ewn-enthrallment-n">
      <Lemma writtenForm="enthrallment" partOfSpeech="n"/>
      <Sense id="ewn-enthrallment__1:12:00::" n="0" synset="ewn-07513215-n">
        <SenseRelation relType="derivation" target="ewn-enthrall__2:37:00::"/>
        </Sense>
    </LexicalEntry>
    <LexicalEntry id="ewn-feelings-n">
      <Lemma writtenForm="feelings" partOfSpeech="n"/>
      <Sense id="ewn-feelings__1:12:00::" n="0" synset="ewn-07528274-n">
        <SenseRelation relType="derivation" target="ewn-feel__2:37:00::"/>
        <SenseRelation relType="derivation" target="ewn-feel__2:31:01::"/>
        </Sense>
      <Pronunciation>ˈfiːlɪŋz</Pronunciation>
    </LexicalEntry>
    <LexicalEntry id="ewn-defeatism-n">
      <Lemma writtenForm="defeatism" partOfSpeech="n"/>
      <Sense id="ewn-defeatism__1:12:00::" n="0" synset="ewn-07557948-n">
        <SenseRelation relType="derivation" target="ewn-defeatist__1:18:00::"/>
        </Sense>
      <Pronunciation variety="GB">dɪˈfiːtɪzəm</Pronunciation>
    </LexicalEntry>
    <LexicalEntry id="ewn-captivation-n">
      <Lemma writtenForm="captivation" partOfSpeech="n"/>
      <Sense id="ewn-captivation__1:12:00::" n="1" synset="ewn-07513215-n">
        <SenseRelation relType="derivation" target="ewn-captivate__2:37:00::"/>
        </Sense>
    </LexicalEntry>
    <LexicalEntry id="ewn-scorn-n">
      <Lemma writtenForm="scorn" partOfSpeech="n"/>
      <Sense id="ewn-scorn__1:12:00::" n="0" synset="ewn-07518219-n">
        <SenseRelation relType="derivation" target="ewn-scorn__2:37:00::"/>
        </Sense>
      <Pronunciation variety="GB">skɔːn</Pronunciation>
      <Pronunciation variety="US">skɔɹn</Pronunciation>
    </LexicalEntry>
    <LexicalEntry id="ewn-self-doubt-n">
      <Lemma writtenForm="self-doubt" partOfSpeech="n"/>
      <Sense id="ewn-self-doubt__1:12:00::" n="0" synset="ewn-07538525-n"/>
    </LexicalEntry>
    <LexicalEntry id="ewn-bad_temper-n">
      <Lemma writtenForm="bad temper" partOfSpeech="n"/>
      <Sense id="ewn-bad_temper__1:12:00::" n="0" synset="ewn-07533371-n"/>
    </LexicalEntry>
    <LexicalEntry id="ewn-stewing-n">
      <Lemma writtenForm="stewing" partOfSpeech="n"/>
      <Sense id="ewn-stewing__1:12:00::" n="0" synset="ewn-07529428-n"/>
    </LexicalEntry>
    <LexicalEntry id="ewn-excitement-n">
      <Lemma writtenForm="excitement" partOfSpeech="n"/>
      <Sense id="ewn-excitement__1:12:00::" n="0" synset="ewn-07543600-n">
        <SenseRelation relType="derivation" target="ewn-excite__2:37:02::"/>
        </Sense>
      <Pronunciation>ɪkˈsaɪtmənt</Pronunciation>
    </LexicalEntry>
    <LexicalEntry id="ewn-blahs-n">
      <Lemma writtenForm="blahs" partOfSpeech="n"/>
      <Sense id="ewn-blahs__1:12:00::" n="0" synset="ewn-07555350-n"/>
    </LexicalEntry>
    <LexicalEntry id="ewn-mirthfulness-n">
      <Lemma writtenForm="mirthfulness" partOfSpeech="n"/>
      <Sense id="ewn-mirthfulness__1:12:00::" n="0" synset="ewn-07544765-n">
        <SenseRelation relType="derivation" target="ewn-mirthful__5:00:00:joyous:00"/>
        <SenseRelation relType="derivation" target="ewn-mirthful__5:00:00:humorous:00"/>
        </Sense>
    </LexicalEntry>
    <LexicalEntry id="ewn-rejoicing-n">
      <Lemma writtenForm="rejoicing" partOfSpeech="n"/>
      <Sense id="ewn-rejoicing__1:12:00::" n="0" synset="ewn-07544951-n">
        <SenseRelation relType="derivation" target="ewn-rejoice__2:37:02::"/>
        <SenseRelation relType="derivation" target="ewn-rejoice__2:37:00::"/>
        </Sense>
      <Pronunciation>ɹɪˈd͡ʒɔɪsɪŋ</Pronunciation>
    </LexicalEntry>
    <LexicalEntry id="ewn-gloominess-n">
      <Lemma writtenForm="gloominess" partOfSpeech="n"/>
      <Sense id="ewn-gloominess__1:12:00::" n="1" synset="ewn-07548645-n">
        <SenseRelation relType="derivation" target="ewn-gloomy__5:00:00:dejected:00"/>
        </Sense>
    </LexicalEntry>
    <LexicalEntry id="ewn-Electra_complex-n">
      <Lemma writtenForm="Electra complex" partOfSpeech="n"/>
      <Sense id="ewn-electra_complex__1:12:00::" n="0" synset="ewn-07498145-n"/>
    </LexicalEntry>
    <LexicalEntry id="ewn-good_temper-n">
      <Lemma writtenForm="good temper" partOfSpeech="n"/>
      <Sense id="ewn-good_temper__1:12:00::" n="0" synset="ewn-07567157-n"/>
    </LexicalEntry>
    <LexicalEntry id="ewn-pall-n">
      <Lemma writtenForm="pall" partOfSpeech="n"/>
      <Sense id="ewn-pall__1:12:00::" n="0" synset="ewn-07552647-n">
        <SenseRelation relType="derivation" target="ewn-pall__2:37:00::"/>
        </Sense>
    </LexicalEntry>
    <LexicalEntry id="ewn-terror-n">
      <Lemma writtenForm="terror" partOfSpeech="n"/>
      <Sense id="ewn-terror__1:12:00::" n="0" synset="ewn-07535851-n">
        <SenseRelation relType="derivation" target="ewn-terrorist__1:18:00::"/>
        <SenseRelation relType="derivation" target="ewn-terrorize__2:41:00::"/>
        <SenseRelation relType="derivation" target="ewn-terrorize__2:37:00::"/>
        <SenseRelation relType="derivation" target="ewn-terrorise__2:41:00::"/>
        <SenseRelation relType="derivation" target="ewn-terrorise__2:37:00::"/>
        <SenseRelation relType="derivation" target="ewn-terrify__2:37:00::"/>
        </Sense>
      <Pronunciation variety="US">ˈtɛɚ</Pronunciation>
      <Pronunciation variety="GB">ˈtɛɹə</Pronunciation>
    </LexicalEntry>
    <LexicalEntry id="ewn-ruth-n">
      <Lemma writtenForm="ruth" partOfSpeech="n"/>
      <Sense id="ewn-ruth__1:12:00::" n="0" synset="ewn-07569430-n"/>
      <Pronunciation>ɹuːθ</Pronunciation>
    </LexicalEntry>
    <LexicalEntry id="ewn-inferiority_complex-n">
      <Lemma writtenForm="inferiority complex" partOfSpeech="n"/>
      <Sense id="ewn-inferiority_complex__1:12:00::" n="0" synset="ewn-07498260-n"/>
    </LexicalEntry>
    <LexicalEntry id="ewn-tranquillity-n">
      <Lemma writtenForm="tranquillity" partOfSpeech="n"/>
      <Sense id="ewn-tranquillity__1:12:00::" n="1" synset="ewn-07530799-n">
        <SenseRelation relType="derivation" target="ewn-tranquil__5:00:00:calm:00"/>
        </Sense>
      <Pronunciation>træŋˈkwɪlɪti</Pronunciation>
    </LexicalEntry>
    <LexicalEntry id="ewn-ire-n">
      <Lemma writtenForm="ire" partOfSpeech="n"/>
      <Sense id="ewn-ire__1:12:00::" n="0" synset="ewn-07531593-n"/>
    </LexicalEntry>
    <LexicalEntry id="ewn-jocularity-n">
      <Lemma writtenForm="jocularity" partOfSpeech="n"/>
      <Sense id="ewn-jocularity__1:12:00::" n="0" synset="ewn-07545071-n">
        <SenseRelation relType="derivation" target="ewn-jocular__5:00:00:humorous:00"/>
        </Sense>
      <Pronunciation variety="US">ˌdʒɑkjəˈlɛɹɪti</Pronunciation>
    </LexicalEntry>
    <LexicalEntry id="ewn-quick_temper-n">
      <Lemma writtenForm="quick temper" partOfSpeech="n"/>
      <Sense id="ewn-quick_temper__1:12:00::" n="0" synset="ewn-07568015-n"/>
    </LexicalEntry>
    <LexicalEntry id="ewn-gratefulness-n">
      <Lemma writtenForm="gratefulness" partOfSpeech="n"/>
      <Sense id="ewn-gratefulness__1:12:00::" n="0" synset="ewn-07519768-n">
        <SenseRelation relType="derivation" target="ewn-grateful__3:00:00::"/>
        </Sense>
    </LexicalEntry>
    <LexicalEntry id="ewn-tenderness-n">
      <Lemma writtenForm="tenderness" partOfSpeech="n"/>
      <Sense id="ewn-tenderness__1:12:03::" n="2" synset="ewn-07569907-n">
        <SenseRelation relType="derivation" target="ewn-tender__3:00:03::"/>
        </Sense>
      <Sense id="ewn-tenderness__1:12:01::" n="3" synset="ewn-07560035-n">
        <SenseRelation relType="derivation" target="ewn-tender__5:00:00:loving:00"/>
        </Sense>
      <Sense id="ewn-tenderness__1:12:00::" n="4" synset="ewn-07520586-n">
        <SenseRelation relType="derivation" target="ewn-tender__3:00:03::"/>
        </Sense>
      <Pronunciation variety="US">ˈtɛn.dɚ.nɪs</Pronunciation>
      <Pronunciation variety="GB">ˈtɛn.də.nɪs</Pronunciation>
    </LexicalEntry>
    <LexicalEntry id="ewn-harassment-n">
      <Lemma writtenForm="harassment" partOfSpeech="n"/>
      <Sense id="ewn-harassment__1:12:00::" n="0" synset="ewn-07534279-n"/>
      <Pronunciation>həˈɹæsmənt</Pronunciation>
    </LexicalEntry>
    <LexicalEntry id="ewn-timorousness-n">
      <Lemma writtenForm="timorousness" partOfSpeech="n"/>
      <Sense id="ewn-timorousness__1:12:00::" n="0" synset="ewn-07537968-n">
        <SenseRelation relType="derivation" target="ewn-timid__5:00:00:cowardly:00"/>
        <SenseRelation relType="derivation" target="ewn-timorous__5:00:00:timid:00"/>
        </Sense>
    </LexicalEntry>
    <LexicalEntry id="ewn-penchant-n">
      <Lemma writtenForm="penchant" partOfSpeech="n"/>
      <Sense id="ewn-penchant__1:12:00::" n="0" synset="ewn-07513449-n"/>
      <Pronunciation variety="GB">ˈpɒnʃɒn</Pronunciation>
      <Pronunciation variety="US">ˈpɛnt͡ʃənt</Pronunciation>
    </LexicalEntry>
    <LexicalEntry id="ewn-esteem-n">
      <Lemma writtenForm="esteem" partOfSpeech="n"/>
      <Sense id="ewn-esteem__1:12:00::" n="1" synset="ewn-07515980-n">
        <SenseRelation relType="derivation" target="ewn-esteem__2:31:01::"/>
        </Sense>
      <Pronunciation>ɪsˈtiːm</Pronunciation>
    </LexicalEntry>
    <LexicalEntry id="ewn-fervour-n">
      <Lemma writtenForm="fervour" partOfSpeech="n"/>
      <Sense id="ewn-fervour__1:12:00::" n="1" synset="ewn-07496515-n"/>
    </LexicalEntry>
    <LexicalEntry id="ewn-ambivalency-n">
      <Lemma writtenForm="ambivalency" partOfSpeech="n"/>
      <Sense id="ewn-ambivalency__1:12:00::" n="0" synset="ewn-07498445-n"/>
    </LexicalEntry>
    <LexicalEntry id="ewn-rue-n">
      <Lemma writtenForm="rue" partOfSpeech="n"/>
      <Sense id="ewn-rue__1:12:00::" n="2" synset="ewn-07551058-n">
        <SenseRelation relType="derivation" target="ewn-rue__2:37:00::"/>
        </Sense>
    </LexicalEntry>
    <LexicalEntry id="ewn-enthusiasm-n">
      <Lemma writtenForm="enthusiasm" partOfSpeech="n"/>
      <Sense id="ewn-enthusiasm__1:12:00::" n="0" synset="ewn-07570579-n">
        <SenseRelation relType="derivation" target="ewn-enthusiastic__3:00:00::"/>
        </Sense>
      <Pronunciation>ɪnˈθjuːzɪæz(ə)m</Pronunciation>
    </LexicalEntry>
    <LexicalEntry id="ewn-enmity-n">
      <Lemma writtenForm="enmity" partOfSpeech="n"/>
      <Sense id="ewn-enmity__1:12:00::" n="1" synset="ewn-07563271-n">
        <SenseRelation relType="derivation" target="ewn-inimical__5:00:00:hostile:01"/>
        </Sense>
      <Pronunciation variety="GB">ˈɛn.mɪ.tɪ</Pronunciation>
      <Pronunciation variety="US">ˈɛn.mɪ.tiː</Pronunciation>
    </LexicalEntry>
    <LexicalEntry id="ewn-amazement-n">
      <Lemma writtenForm="amazement" partOfSpeech="n"/>
      <Sense id="ewn-amazement__1:12:00::" n="0" synset="ewn-07524811-n">
        <SenseRelation relType="derivation" target="ewn-amaze__2:31:00::"/>
        </Sense>
      <Pronunciation>əˈmeɪz.mənt</Pronunciation>
    </LexicalEntry>
    <LexicalEntry id="ewn-reverence-n">
      <Lemma writtenForm="reverence" partOfSpeech="n"/>
      <Sense id="ewn-reverence__1:12:00::" n="0" synset="ewn-07536278-n">
        <SenseRelation relType="derivation" target="ewn-reverential__5:00:00:reverent:00"/>
        <SenseRelation relType="derivation" target="ewn-reverent__5:00:00:pious:00"/>
        <SenseRelation relType="derivation" target="ewn-reverence__2:37:00::"/>
        <SenseRelation relType="derivation" target="ewn-revere__2:37:00::"/>
        </Sense>
      <Pronunciation>ˈɹɛv.ə.ɹəns</Pronunciation>
    </LexicalEntry>
    <LexicalEntry id="ewn-hero_worship-n">
      <Lemma writtenForm="hero worship" partOfSpeech="n"/>
      <Sense id="ewn-hero_worship__1:12:00::" n="0" synset="ewn-07516332-n"/>
    </LexicalEntry>
    <LexicalEntry id="ewn-short_temper-n">
      <Lemma writtenForm="short temper" partOfSpeech="n"/>
      <Sense id="ewn-short_temper__1:12:00::" n="0" synset="ewn-07568015-n"/>
    </LexicalEntry>
    <LexicalEntry id="ewn-green-eyed_monster-n">
      <Lemma writtenForm="green-eyed monster" partOfSpeech="n"/>
      <Sense id="ewn-green-eyed_monster__1:12:00::" n="0" synset="ewn-07565545-n"/>
    </LexicalEntry>
    <LexicalEntry id="ewn-veneration-n">
      <Lemma writtenForm="veneration" partOfSpeech="n"/>
      <Sense id="ewn-veneration__1:12:00::" n="0" synset="ewn-07536278-n">
        <SenseRelation relType="derivation" target="ewn-venerate__2:37:00::"/>
        </Sense>
      <Pronunciation>ˌvɛnəˈɹeɪʃən</Pronunciation>
    </LexicalEntry>
    <LexicalEntry id="ewn-flush-n">
      <Lemma writtenForm="flush" partOfSpeech="n"/>
      <Sense id="ewn-flush__1:12:00::" n="4" synset="ewn-07543858-n"/>
    </LexicalEntry>
    <LexicalEntry id="ewn-agape-n">
      <Lemma writtenForm="agape" partOfSpeech="n"/>
      <Sense id="ewn-agape__1:12:01::" n="0" synset="ewn-07559298-n"/>
      <Sense id="ewn-agape__1:12:00::" n="1" synset="ewn-07559120-n"/>
      <Pronunciation>əˈɡɑːpeɪ</Pronunciation>
    </LexicalEntry>
    <LexicalEntry id="ewn-gratitude-n">
      <Lemma writtenForm="gratitude" partOfSpeech="n"/>
      <Sense id="ewn-gratitude__1:12:00::" n="0" synset="ewn-07519582-n">
        <SenseRelation relType="antonym" target="ewn-ingratitude__1:12:00::"/>
        </Sense>
      <Pronunciation>ˈɡɹætɪt(j)ud</Pronunciation>
    </LexicalEntry>
    <LexicalEntry id="ewn-philia-n">
      <Lemma writtenForm="philia" partOfSpeech="n"/>
      <Sense id="ewn-philia__1:12:00::" n="0" synset="ewn-07560035-n"/>
      <Pronunciation>ˈfɪli.ə</Pronunciation>
    </LexicalEntry>
    <LexicalEntry id="ewn-vengefulness-n">
      <Lemma writtenForm="vengefulness" partOfSpeech="n"/>
      <Sense id="ewn-vengefulness__1:12:00::" n="0" synset="ewn-07566357-n">
        <SenseRelation relType="derivation" target="ewn-vengeful__5:00:00:unforgiving:00"/>
        </Sense>
    </LexicalEntry>
    <LexicalEntry id="ewn-amorousness-n">
      <Lemma writtenForm="amorousness" partOfSpeech="n"/>
      <Sense id="ewn-amorousness__1:12:01::" n="0" synset="ewn-07559601-n">
        <SenseRelation relType="derivation" target="ewn-amorous__5:00:01:loving:00"/>
        </Sense>
      <Sense id="ewn-amorousness__1:12:02::" n="1" synset="ewn-07504199-n">
        <SenseRelation relType="derivation" target="ewn-amorous__5:00:02:loving:00"/>
        </Sense>
    </LexicalEntry>
    <LexicalEntry id="ewn-disinclination-n">
      <Lemma writtenForm="disinclination" partOfSpeech="n"/>
      <Sense id="ewn-disinclination__1:12:00::" n="0" synset="ewn-07517161-n">
        <SenseRelation relType="antonym" target="ewn-inclination__1:12:00::"/>
        </Sense>
    </LexicalEntry>
    <LexicalEntry id="ewn-aggression-n">
      <Lemma writtenForm="aggression" partOfSpeech="n"/>
      <Sense id="ewn-aggression__1:12:00::" n="1" synset="ewn-07564033-n"/>
      <Pronunciation variety="US">əˈɡɹɛʃən</Pronunciation>
    </LexicalEntry>
    <LexicalEntry id="ewn-philogyny-n">
      <Lemma writtenForm="philogyny" partOfSpeech="n"/>
      <Sense id="ewn-philogyny__1:12:00::" n="0" synset="ewn-07516565-n">
        <SenseRelation relType="antonym" target="ewn-misogyny__1:12:00::"/>
        </Sense>
    </LexicalEntry>
    <LexicalEntry id="ewn-belligerency-n">
      <Lemma writtenForm="belligerency" partOfSpeech="n"/>
      <Sense id="ewn-belligerency__1:12:00::" n="0" synset="ewn-07564161-n">
        <SenseRelation relType="derivation" target="ewn-belligerent__5:00:00:hostile:01"/>
        </Sense>
    </LexicalEntry>
    <LexicalEntry id="ewn-gloom-n">
      <Lemma writtenForm="gloom" partOfSpeech="n"/>
      <Sense id="ewn-gloom__1:12:00::" n="1" synset="ewn-07548645-n"/>
      <Pronunciation variety="GB">ɡluːm</Pronunciation>
      <Pronunciation variety="US">ɡlum</Pronunciation>
    </LexicalEntry>
    <LexicalEntry id="ewn-heartbreak-n">
      <Lemma writtenForm="heartbreak" partOfSpeech="n"/>
      <Sense id="ewn-heartbreak__1:12:00::" n="0" synset="ewn-07550398-n"/>
      <Pronunciation variety="GB">hɑːt.bɹeɪk</Pronunciation>
      <Pronunciation variety="US">hɑɹt.bɹeɪk</Pronunciation>
    </LexicalEntry>
    <LexicalEntry id="ewn-gleefulness-n">
      <Lemma writtenForm="gleefulness" partOfSpeech="n"/>
      <Sense id="ewn-gleefulness__1:12:00::" n="0" synset="ewn-07544765-n">
        <SenseRelation relType="derivation" target="ewn-gleeful__5:00:00:joyous:00"/>
        </Sense>
    </LexicalEntry>
    <LexicalEntry id="ewn-distress-n">
      <Lemma writtenForm="distress" partOfSpeech="n"/>
      <Sense id="ewn-distress__1:12:02::" n="0" synset="ewn-07511603-n">
        <SenseRelation relType="derivation" target="ewn-distress__2:37:00::"/>
        </Sense>
      <Pronunciation>dɪˈstɹɛs</Pronunciation>
    </LexicalEntry>
    <LexicalEntry id="ewn-heavyheartedness-n">
      <Lemma writtenForm="heavyheartedness" partOfSpeech="n"/>
      <Sense id="ewn-heavyheartedness__1:12:00::" n="0" synset="ewn-07548880-n">
        <SenseRelation relType="derivation" target="ewn-heavyhearted__5:00:00:sad:00"/>
        </Sense>
    </LexicalEntry>
    <LexicalEntry id="ewn-restlessness-n">
      <Lemma writtenForm="restlessness" partOfSpeech="n"/>
      <Sense id="ewn-restlessness__1:12:00::" n="2" synset="ewn-07529034-n"/>
      <Pronunciation>ˈɹɛstləsnəs</Pronunciation>
    </LexicalEntry>
    <LexicalEntry id="ewn-solicitousness-n">
      <Lemma writtenForm="solicitousness" partOfSpeech="n"/>
      <Sense id="ewn-solicitousness__1:12:00::" n="0" synset="ewn-07520446-n">
        <SenseRelation relType="derivation" target="ewn-solicitous__5:00:00:concerned:00"/>
        <SenseRelation relType="derivation" target="ewn-solicitous__5:00:00:attentive:00"/>
        </Sense>
    </LexicalEntry>
    <LexicalEntry id="ewn-despondence-n">
      <Lemma writtenForm="despondence" partOfSpeech="n"/>
      <Sense id="ewn-despondence__1:12:00::" n="0" synset="ewn-07553783-n">
        <SenseRelation relType="derivation" target="ewn-despondent__5:00:00:hopeless:00"/>
        <SenseRelation relType="derivation" target="ewn-despond__2:37:00::"/>
        </Sense>
      <Pronunciation variety="GB">dɪˈspɒndəns</Pronunciation>
    </LexicalEntry>
    <LexicalEntry id="ewn-serenity-n">
      <Lemma writtenForm="serenity" partOfSpeech="n"/>
      <Sense id="ewn-serenity__1:12:00::" n="1" synset="ewn-07531029-n"/>
      <Pronunciation>səˈɹɛnɪti</Pronunciation>
    </LexicalEntry>
    <LexicalEntry id="ewn-sadomasochism-n">
      <Lemma writtenForm="sadomasochism" partOfSpeech="n"/>
      <Sense id="ewn-sadomasochism__1:12:00::" n="0" synset="ewn-07509158-n">
        <SenseRelation relType="derivation" target="ewn-sadomasochistic__3:01:00::"/>
        <SenseRelation relType="derivation" target="ewn-sadomasochist__1:18:00::"/>
        </Sense>
      <Pronunciation>seɪdəʊˈmæsəkɪzəm</Pronunciation>
    </LexicalEntry>
    <LexicalEntry id="ewn-hackles-n">
      <Lemma writtenForm="hackles" partOfSpeech="n"/>
      <Sense id="ewn-hackles__1:12:00::" n="0" synset="ewn-07533239-n"/>
      <Pronunciation variety="US">ˈhækəlz</Pronunciation>
    </LexicalEntry>
    <LexicalEntry id="ewn-commiseration-n">
      <Lemma writtenForm="commiseration" partOfSpeech="n"/>
      <Sense id="ewn-commiseration__1:12:00::" n="0" synset="ewn-07569430-n">
        <SenseRelation relType="derivation" target="ewn-commiserate__2:37:00::"/>
        </Sense>
    </LexicalEntry>
    <LexicalEntry id="ewn-anxiousness-n">
      <Lemma writtenForm="anxiousness" partOfSpeech="n"/>
      <Sense id="ewn-anxiousness__1:12:00::" n="1" synset="ewn-07539999-n">
        <SenseRelation relType="derivation" target="ewn-anxious__5:00:00:troubled:00"/>
        </Sense>
    </LexicalEntry>
    <LexicalEntry id="ewn-liking-n">
      <Lemma writtenForm="liking" partOfSpeech="n"/>
      <Sense id="ewn-liking__1:12:00::" n="0" synset="ewn-07512613-n">
        <SenseRelation relType="antonym" target="ewn-dislike__1:12:00::"/>
        </Sense>
    </LexicalEntry>
    <LexicalEntry id="ewn-pessimism-n">
      <Lemma writtenForm="pessimism" partOfSpeech="n"/>
      <Sense id="ewn-pessimism__1:12:00::" n="0" synset="ewn-07558421-n">
        <SenseRelation relType="antonym" target="ewn-optimism__1:12:00::"/>
        <SenseRelation relType="derivation" target="ewn-pessimistic__3:00:00::"/>
        <SenseRelation relType="derivation" target="ewn-pessimist__1:18:00::"/>
        </Sense>
    </LexicalEntry>
    <LexicalEntry id="ewn-fervidness-n">
      <Lemma writtenForm="fervidness" partOfSpeech="n"/>
      <Sense id="ewn-fervidness__1:12:00::" n="0" synset="ewn-07496515-n">
        <SenseRelation relType="derivation" target="ewn-fervid__5:00:00:passionate:00"/>
        </Sense>
    </LexicalEntry>
    <LexicalEntry id="ewn-lightheartedness-n">
      <Lemma writtenForm="lightheartedness" partOfSpeech="n"/>
      <Sense id="ewn-lightheartedness__1:12:00::" n="0" synset="ewn-07546254-n">
        <SenseRelation relType="derivation" target="ewn-lighthearted__5:00:00:cheerful:00"/>
        </Sense>
    </LexicalEntry>
    <LexicalEntry id="ewn-fervency-n">
      <Lemma writtenForm="fervency" partOfSpeech="n"/>
      <Sense id="ewn-fervency__1:12:00::" n="0" synset="ewn-07496515-n">
        <SenseRelation relType="derivation" target="ewn-fervent__5:00:00:passionate:00"/>
        </Sense>
    </LexicalEntry>
    <LexicalEntry id="ewn-shock-n">
      <Lemma writtenForm="shock" partOfSpeech="n"/>
      <Sense id="ewn-shock__1:12:01::" n="0" synset="ewn-07525864-n">
        <SenseRelation relType="derivation" target="ewn-shock__2:29:00::"/>
        <SenseRelation relType="derivation" target="ewn-shock__2:37:00::"/>
        <SenseRelation relType="derivation" target="ewn-shock__2:37:02::"/>
        </Sense>
    </LexicalEntry>
    <LexicalEntry id="ewn-discombobulation-n">
      <Lemma writtenForm="discombobulation" partOfSpeech="n"/>
      <Sense id="ewn-discombobulation__1:12:00::" n="0" synset="ewn-07523151-n">
        <SenseRelation relType="derivation" target="ewn-discombobulate__2:37:00::"/>
        <SenseRelation relType="derivation" target="ewn-discombobulate__2:31:00::"/>
        </Sense>
    </LexicalEntry>
    <LexicalEntry id="ewn-friendliness-n">
      <Lemma writtenForm="friendliness" partOfSpeech="n"/>
      <Sense id="ewn-friendliness__1:12:00::" n="0" synset="ewn-07514854-n">
        <SenseRelation relType="antonym" target="ewn-unfriendliness__1:12:00::"/>
        <SenseRelation relType="derivation" target="ewn-friendly__5:00:00:amicable:00"/>
        </Sense>
    </LexicalEntry>
    <LexicalEntry id="ewn-panic-n">
      <Lemma writtenForm="panic" partOfSpeech="n"/>
      <Sense id="ewn-panic__1:12:00::" n="0" synset="ewn-07535851-n">
        <SenseRelation relType="derivation" target="ewn-panicky__5:00:00:afraid:00"/>
        <SenseRelation relType="derivation" target="ewn-panic__2:37:01::"/>
        <SenseRelation relType="derivation" target="ewn-panic__2:37:00::"/>
        </Sense>
    </LexicalEntry>
    <LexicalEntry id="ewn-pathos-n">
      <Lemma writtenForm="pathos" partOfSpeech="n"/>
      <Sense id="ewn-pathos__1:12:00::" n="1" synset="ewn-07569430-n">
        <SenseRelation relType="derivation" target="ewn-pathetic__5:00:00:unfortunate:00"/>
        </Sense>
      <Pronunciation variety="GB">ˈpeɪˌθɒs</Pronunciation>
      <Pronunciation variety="US">ˈpeɪˌθoʊs</Pronunciation>
    </LexicalEntry>
    <LexicalEntry id="ewn-mirth-n">
      <Lemma writtenForm="mirth" partOfSpeech="n"/>
      <Sense id="ewn-mirth__1:12:00::" n="0" synset="ewn-07544765-n"/>
      <Pronunciation variety="US">mɜɹθ</Pronunciation>
      <Pronunciation variety="GB">mɜːθ</Pronunciation>
    </LexicalEntry>
    <LexicalEntry id="ewn-distemper-n">
      <Lemma writtenForm="distemper" partOfSpeech="n"/>
      <Sense id="ewn-distemper__1:12:00::" n="1" synset="ewn-07567553-n"/>
      <Pronunciation variety="GB">dɪsˈtɛmpə(ɹ)</Pronunciation>
    </LexicalEntry>
    <LexicalEntry id="ewn-guilt_feelings-n">
      <Lemma writtenForm="guilt feelings" partOfSpeech="n"/>
      <Sense id="ewn-guilt_feelings__1:12:00::" n="0" synset="ewn-07551633-n"/>
    </LexicalEntry>
    <LexicalEntry id="ewn-sorrowfulness-n">
      <Lemma writtenForm="sorrowfulness" partOfSpeech="n"/>
      <Sense id="ewn-sorrowfulness__1:12:00::" n="1" synset="ewn-07550597-n">
        <SenseRelation relType="derivation" target="ewn-sorrowful__3:00:00::"/>
        </Sense>
    </LexicalEntry>
    <LexicalEntry id="ewn-complacence-n">
      <Lemma writtenForm="complacence" partOfSpeech="n"/>
      <Sense id="ewn-complacence__1:12:00::" n="0" synset="ewn-07547101-n">
        <SenseRelation relType="derivation" target="ewn-complacent__5:00:00:contented:00"/>
        </Sense>
      <Pronunciation>kəmˈpleɪsəns</Pronunciation>
    </LexicalEntry>
    <LexicalEntry id="ewn-despondency-n">
      <Lemma writtenForm="despondency" partOfSpeech="n"/>
      <Sense id="ewn-despondency__1:12:00::" n="0" synset="ewn-07553783-n">
        <SenseRelation relType="derivation" target="ewn-despondent__5:00:00:hopeless:00"/>
        <SenseRelation relType="derivation" target="ewn-despond__2:37:00::"/>
        </Sense>
    </LexicalEntry>
    <LexicalEntry id="ewn-cold_comfort-n">
      <Lemma writtenForm="cold comfort" partOfSpeech="n"/>
      <Sense id="ewn-cold_comfort__1:12:00::" n="0" synset="ewn-07508068-n"/>
    </LexicalEntry>
    <LexicalEntry id="ewn-cheerfulness-n">
      <Lemma writtenForm="cheerfulness" partOfSpeech="n"/>
      <Sense id="ewn-cheerfulness__1:12:00::" n="1" synset="ewn-07545866-n">
        <SenseRelation relType="antonym" target="ewn-cheerlessness__1:12:00::"/>
        <SenseRelation relType="derivation" target="ewn-cheerful__5:00:00:optimistic:00"/>
        </Sense>
      <Pronunciation variety="US">ˈt͡ʃɪɹfəlnəs</Pronunciation>
      <Pronunciation variety="GB">ˈt͡ʃɪəfəlnəs</Pronunciation>
    </LexicalEntry>
    <LexicalEntry id="ewn-joy-n">
      <Lemma writtenForm="joy" partOfSpeech="n"/>
      <Sense id="ewn-joy__1:12:00::" n="0" synset="ewn-07542591-n">
        <SenseRelation relType="antonym" target="ewn-sorrow__1:12:00::"/>
        <SenseRelation relType="derivation" target="ewn-joyous__3:00:00::"/>
        <SenseRelation relType="derivation" target="ewn-joy__2:37:01::"/>
        <SenseRelation relType="derivation" target="ewn-joy__2:37:00::"/>
        </Sense>
    </LexicalEntry>
    <LexicalEntry id="ewn-worship-n">
      <Lemma writtenForm="worship" partOfSpeech="n"/>
      <Sense id="ewn-worship__1:12:01::" n="1" synset="ewn-07516659-n">
        <SenseRelation relType="derivation" target="ewn-worship__2:37:00::"/>
        </Sense>
      <Pronunciation variety="GB">ˈwɜːʃɪp</Pronunciation>
      <Pronunciation variety="US">ˈwɝʃɪp</Pronunciation>
    </LexicalEntry>
    <LexicalEntry id="ewn-seriousness-n">
      <Lemma writtenForm="seriousness" partOfSpeech="n"/>
      <Sense id="ewn-seriousness__1:12:00::" n="0" synset="ewn-07527554-n"/>
      <Pronunciation variety="US">ˈsɪɹiəsnəs</Pronunciation>
      <Pronunciation variety="GB">ˈsɪəɹiəsnəs</Pronunciation>
    </LexicalEntry>
    <LexicalEntry id="ewn-affect-n">
      <Lemma writtenForm="affect" partOfSpeech="n"/>
      <Sense id="ewn-affect__1:12:00::" n="0" synset="ewn-07495066-n">
        <SenseRelation relType="derivation" target="ewn-affectional__5:00:00:emotional:00"/>
        <SenseRelation relType="derivation" target="ewn-affect__2:37:00::"/>
        </Sense>
      <Pronunciation>ˈæ.fɛkt</Pronunciation>
    </LexicalEntry>
    <LexicalEntry id="ewn-withdrawal-n">
      <Lemma writtenForm="withdrawal" partOfSpeech="n"/>
      <Sense id="ewn-withdrawal__1:12:00::" n="3" synset="ewn-07521270-n">
        <SenseRelation relType="derivation" target="ewn-withdraw__2:37:00::"/>
        </Sense>
      <Pronunciation>wɪðˈdɹɔː(ə)l</Pronunciation>
    </LexicalEntry>
    <LexicalEntry id="ewn-appreciativeness-n">
      <Lemma writtenForm="appreciativeness" partOfSpeech="n"/>
      <Sense id="ewn-appreciativeness__1:12:00::" n="0" synset="ewn-07519768-n">
        <SenseRelation relType="derivation" target="ewn-appreciative__5:00:00:grateful:00"/>
        </Sense>
    </LexicalEntry>
    <LexicalEntry id="ewn-mellowness-n">
      <Lemma writtenForm="mellowness" partOfSpeech="n"/>
      <Sense id="ewn-mellowness__1:12:00::" n="0" synset="ewn-07569690-n">
        <SenseRelation relType="derivation" target="ewn-mellow__5:00:00:soft:02"/>
        </Sense>
    </LexicalEntry>
    <LexicalEntry id="ewn-ardour-n">
      <Lemma writtenForm="ardour" partOfSpeech="n"/>
      <Sense id="ewn-ardour__1:12:01::" n="0" synset="ewn-07570967-n"/>
      <Sense id="ewn-ardour__1:12:00::" n="1" synset="ewn-07559517-n"/>
      <Sense id="ewn-ardour__1:12:02::" n="2" synset="ewn-07496515-n"/>
    </LexicalEntry>
    <LexicalEntry id="ewn-partiality-n">
      <Lemma writtenForm="partiality" partOfSpeech="n"/>
      <Sense id="ewn-partiality__1:12:00::" n="0" synset="ewn-07512937-n"/>
      <Pronunciation variety="US">pɑɹʃiˈælɪti</Pronunciation>
      <Pronunciation variety="GB">pɑːʃiˈalɪti</Pronunciation>
      <Pronunciation variety="NZ">pɐːʃiˈɛlɘti</Pronunciation>
    </LexicalEntry>
    <LexicalEntry id="ewn-intimacy-n">
      <Lemma writtenForm="intimacy" partOfSpeech="n"/>
      <Sense id="ewn-intimacy__1:12:00::" n="2" synset="ewn-07545512-n"/>
      <Pronunciation>ˈɪn.tɪ.mə.si</Pronunciation>
    </LexicalEntry>
    <LexicalEntry id="ewn-insight-n">
      <Lemma writtenForm="insight" partOfSpeech="n"/>
      <Sense id="ewn-insight__1:12:00::" n="1" synset="ewn-07528486-n"/>
      <Pronunciation>ˈɪnsaɪt</Pronunciation>
    </LexicalEntry>
    <LexicalEntry id="ewn-hysteria-n">
      <Lemma writtenForm="hysteria" partOfSpeech="n"/>
      <Sense id="ewn-hysteria__1:12:01::" n="1" synset="ewn-07535746-n">
        <SenseRelation relType="derivation" target="ewn-hysterical__5:00:00:agitated:00"/>
        </Sense>
      <Pronunciation variety="US">hɨˈstɛɹijə</Pronunciation>
    </LexicalEntry>
    <LexicalEntry id="ewn-coldheartedness-n">
      <Lemma writtenForm="coldheartedness" partOfSpeech="n"/>
      <Sense id="ewn-coldheartedness__1:12:00::" n="0" synset="ewn-07521388-n">
        <SenseRelation relType="derivation" target="ewn-coldhearted__3:00:00::"/>
        </Sense>
    </LexicalEntry>
    <LexicalEntry id="ewn-love-n">
      <Lemma writtenForm="love" partOfSpeech="n"/>
      <Sense id="ewn-love__1:12:00::" n="0" synset="ewn-07558676-n">
        <SenseRelation relType="antonym" target="ewn-hate__1:12:00::"/>
        <SenseRelation relType="derivation" target="ewn-love__2:37:01::"/>
        <SenseRelation relType="derivation" target="ewn-love__2:37:02::"/>
        <SenseRelation relType="derivation" target="ewn-love__2:37:00::"/>
        </Sense>
      <Sense id="ewn-love__1:12:01::" n="3" synset="ewn-07503480-n">
        <SenseRelation relType="derivation" target="ewn-love__2:35:00::"/>
        </Sense>
    </LexicalEntry>
    <LexicalEntry id="ewn-sadness-n">
      <Lemma writtenForm="sadness" partOfSpeech="n"/>
      <Sense id="ewn-sadness__1:12:00::" n="0" synset="ewn-07547828-n">
        <SenseRelation relType="antonym" target="ewn-happiness__1:12:00::"/>
        <SenseRelation relType="derivation" target="ewn-sad__3:00:00::"/>
        </Sense>
      <Pronunciation>ˈsædnəs</Pronunciation>
    </LexicalEntry>
    <LexicalEntry id="ewn-contrition-n">
      <Lemma writtenForm="contrition" partOfSpeech="n"/>
      <Sense id="ewn-contrition__1:12:00::" n="0" synset="ewn-07550088-n"/>
      <Pronunciation>kənˈtɹɪʃən</Pronunciation>
    </LexicalEntry>
    <LexicalEntry id="ewn-cruelty-n">
      <Lemma writtenForm="cruelty" partOfSpeech="n"/>
      <Sense id="ewn-cruelty__1:12:00::" n="1" synset="ewn-07521621-n"/>
      <Pronunciation>ˈkɹuː(ə)lti</Pronunciation>
    </LexicalEntry>
    <LexicalEntry id="ewn-crossness-n">
      <Lemma writtenForm="crossness" partOfSpeech="n"/>
      <Sense id="ewn-crossness__1:12:00::" n="0" synset="ewn-07568195-n"/>
    </LexicalEntry>
    <LexicalEntry id="ewn-oppressiveness-n">
      <Lemma writtenForm="oppressiveness" partOfSpeech="n"/>
      <Sense id="ewn-oppressiveness__1:12:00::" n="0" synset="ewn-07554062-n">
        <SenseRelation relType="derivation" target="ewn-oppressive__5:00:00:domineering:00"/>
        </Sense>
    </LexicalEntry>
    <LexicalEntry id="ewn-rancor-n">
      <Lemma writtenForm="rancor" partOfSpeech="n"/>
      <Sense id="ewn-rancor__1:12:00::" n="0" synset="ewn-07564444-n">
        <SenseRelation relType="derivation" target="ewn-rancorous__5:00:00:resentful:00"/>
        </Sense>
      <Pronunciation>ˈɹæŋ.kɚ</Pronunciation>
    </LexicalEntry>
    <LexicalEntry id="ewn-confidence-n">
      <Lemma writtenForm="confidence" partOfSpeech="n"/>
      <Sense id="ewn-confidence__1:12:00::" n="1" synset="ewn-07541744-n">
        <SenseRelation relType="antonym" target="ewn-diffidence__1:12:00::"/>
        <SenseRelation relType="derivation" target="ewn-confidential__5:00:00:close:02"/>
        </Sense>
      <Pronunciation>ˈkɒnfɪdəns</Pronunciation>
    </LexicalEntry>
    <LexicalEntry id="ewn-gladfulness-n">
      <Lemma writtenForm="gladfulness" partOfSpeech="n"/>
      <Sense id="ewn-gladfulness__1:12:00::" n="0" synset="ewn-07542406-n"/>
    </LexicalEntry>
    <LexicalEntry id="ewn-embarrassment-n">
      <Lemma writtenForm="embarrassment" partOfSpeech="n"/>
      <Sense id="ewn-embarrassment__1:12:00::" n="0" synset="ewn-07522337-n"/>
      <Pronunciation>ɪmˈbæɹəsmənt</Pronunciation>
    </LexicalEntry>
    <LexicalEntry id="ewn-grievance-n">
      <Lemma writtenForm="grievance" partOfSpeech="n"/>
      <Sense id="ewn-grievance__1:12:00::" n="0" synset="ewn-07565002-n"/>
      <Pronunciation variety="GB">ˈɡɹiː.vəns</Pronunciation>
    </LexicalEntry>
    <LexicalEntry id="ewn-delight-n">
      <Lemma writtenForm="delight" partOfSpeech="n"/>
      <Sense id="ewn-delight__1:12:00::" n="0" synset="ewn-07506178-n">
        <SenseRelation relType="derivation" target="ewn-delight__2:34:00::"/>
        <SenseRelation relType="derivation" target="ewn-delight__2:37:00::"/>
        </Sense>
      <Pronunciation>dəˈlaɪt</Pronunciation>
    </LexicalEntry>
    <LexicalEntry id="ewn-sanguineness-n">
      <Lemma writtenForm="sanguineness" partOfSpeech="n"/>
      <Sense id="ewn-sanguineness__1:12:00::" n="0" synset="ewn-07557148-n">
        <SenseRelation relType="derivation" target="ewn-sanguine__5:00:00:optimistic:00"/>
        </Sense>
    </LexicalEntry>
    <LexicalEntry id="ewn-malevolence-n">
      <Lemma writtenForm="malevolence" partOfSpeech="n"/>
      <Sense id="ewn-malevolence__1:12:00::" n="0" synset="ewn-07565835-n">
        <SenseRelation relType="antonym" target="ewn-benevolence__1:12:00::"/>
        <SenseRelation relType="derivation" target="ewn-malevolent__5:00:00:malicious:00"/>
        </Sense>
      <Pronunciation>məˈlɛvələns</Pronunciation>
    </LexicalEntry>
    <LexicalEntry id="ewn-sadism-n">
      <Lemma writtenForm="sadism" partOfSpeech="n"/>
      <Sense id="ewn-sadism__1:12:00::" n="0" synset="ewn-07508970-n">
        <SenseRelation relType="derivation" target="ewn-sadistic__3:00:00::"/>
        <SenseRelation relType="derivation" target="ewn-sadist__1:18:00::"/>
        </Sense>
      <Pronunciation>ˈseɪdɪzəm</Pronunciation>
    </LexicalEntry>
    <LexicalEntry id="ewn-sanguinity-n">
      <Lemma writtenForm="sanguinity" partOfSpeech="n"/>
      <Sense id="ewn-sanguinity__1:12:00::" n="0" synset="ewn-07557148-n">
        <SenseRelation relType="derivation" target="ewn-sanguine__5:00:00:optimistic:00"/>
        </Sense>
    </LexicalEntry>
    <LexicalEntry id="ewn-infatuation-n">
      <Lemma writtenForm="infatuation" partOfSpeech="n"/>
      <Sense id="ewn-infatuation__1:12:00::" n="0" synset="ewn-07496224-n">
        <SenseRelation relType="derivation" target="ewn-infatuate__2:37:00::"/>
        </Sense>
      <Sense id="ewn-infatuation__1:12:02::" n="1" synset="ewn-07559739-n">
        <SenseRelation relType="derivation" target="ewn-infatuate__2:37:00::"/>
        </Sense>
    </LexicalEntry>
    <LexicalEntry id="ewn-stab-n">
      <Lemma writtenForm="stab" partOfSpeech="n"/>
      <Sense id="ewn-stab__1:12:00::" n="0" synset="ewn-07510112-n"/>
      <Pronunciation>stæb</Pronunciation>
    </LexicalEntry>
    <LexicalEntry id="ewn-fright-n">
      <Lemma writtenForm="fright" partOfSpeech="n"/>
      <Sense id="ewn-fright__1:12:00::" n="0" synset="ewn-07534492-n">
        <SenseRelation relType="derivation" target="ewn-fright__2:37:00::"/>
        </Sense>
    </LexicalEntry>
    <LexicalEntry id="ewn-joyousness-n">
      <Lemma writtenForm="joyousness" partOfSpeech="n"/>
      <Sense id="ewn-joyousness__1:12:00::" n="0" synset="ewn-07542591-n">
        <SenseRelation relType="derivation" target="ewn-joyous__3:00:00::"/>
        </Sense>
    </LexicalEntry>
    <LexicalEntry id="ewn-misology-n">
      <Lemma writtenForm="misology" partOfSpeech="n"/>
      <Sense id="ewn-misology__1:12:00::" n="0" synset="ewn-07562685-n"/>
    </LexicalEntry>
    <LexicalEntry id="ewn-Oedipal_complex-n">
      <Lemma writtenForm="Oedipal complex" partOfSpeech="n"/>
      <Sense id="ewn-oedipal_complex__1:12:00::" n="0" synset="ewn-07497922-n"/>
    </LexicalEntry>
    <LexicalEntry id="ewn-contempt-n">
      <Lemma writtenForm="contempt" partOfSpeech="n"/>
      <Sense id="ewn-contempt__1:12:00::" n="0" synset="ewn-07518219-n">
        <SenseRelation relType="derivation" target="ewn-contemptuous__5:00:00:disrespectful:00"/>
        </Sense>
      <Pronunciation>kənˈtɛmpt</Pronunciation>
    </LexicalEntry>
    <LexicalEntry id="ewn-emotion-n">
      <Lemma writtenForm="emotion" partOfSpeech="n"/>
      <Sense id="ewn-emotion__1:12:00::" n="0" synset="ewn-07495208-n">
        <SenseRelation relType="derivation" target="ewn-emotional__3:01:00::"/>
        <SenseRelation relType="derivation" target="ewn-emotional__3:00:02::"/>
        <SenseRelation relType="derivation" target="ewn-emote__2:37:00::"/>
        </Sense>
      <Pronunciation variety="US">ɪˈmoʊʃən</Pronunciation>
      <Pronunciation variety="GB">ɪˈməʊʃən</Pronunciation>
    </LexicalEntry>
    <LexicalEntry id="ewn-dolor-n">
      <Lemma writtenForm="dolor" partOfSpeech="n"/>
      <Sense id="ewn-dolor__1:12:00::" n="0" synset="ewn-07550920-n">
        <SenseRelation relType="derivation" target="ewn-dolourous__5:00:00:sorrowful:00"/>
        <SenseRelation relType="derivation" target="ewn-dolorous__5:00:00:sorrowful:00"/>
        </Sense>
      <Pronunciation>ˈdɒlə(ɹ)</Pronunciation>
    </LexicalEntry>
    <LexicalEntry id="ewn-fondness-n">
      <Lemma writtenForm="fondness" partOfSpeech="n"/>
      <Sense id="ewn-fondness__1:12:01::" n="0" synset="ewn-07512937-n">
        <SenseRelation relType="derivation" target="ewn-fond__5:00:00:inclined:02"/>
        </Sense>
      <Sense id="ewn-fondness__1:12:00::" n="1" synset="ewn-07560035-n">
        <SenseRelation relType="derivation" target="ewn-fond__5:00:02:loving:00"/>
        </Sense>
      <Pronunciation variety="US">ˈfɑndnəs</Pronunciation>
      <Pronunciation variety="GB">ˈfɒndnəs</Pronunciation>
    </LexicalEntry>
    <LexicalEntry id="ewn-velleity-n">
      <Lemma writtenForm="velleity" partOfSpeech="n"/>
      <Sense id="ewn-velleity__1:12:00::" n="0" synset="ewn-07501667-n"/>
      <Pronunciation>vɛˈliː.ɪ.ti</Pronunciation>
    </LexicalEntry>
    <LexicalEntry id="ewn-timidity-n">
      <Lemma writtenForm="timidity" partOfSpeech="n"/>
      <Sense id="ewn-timidity__1:12:00::" n="0" synset="ewn-07537968-n">
        <SenseRelation relType="derivation" target="ewn-timid__3:00:00::"/>
        </Sense>
      <Pronunciation>tɪˈmɪdɪti</Pronunciation>
    </LexicalEntry>
    <LexicalEntry id="ewn-sincerity-n">
      <Lemma writtenForm="sincerity" partOfSpeech="n"/>
      <Sense id="ewn-sincerity__1:12:00::" n="0" synset="ewn-07527554-n">
        <SenseRelation relType="derivation" target="ewn-sincere__5:00:00:serious:00"/>
        </Sense>
      <Pronunciation>sɪnˈsɛɹəti</Pronunciation>
    </LexicalEntry>
    <LexicalEntry id="ewn-abashment-n">
      <Lemma writtenForm="abashment" partOfSpeech="n"/>
      <Sense id="ewn-abashment__1:12:00::" n="0" synset="ewn-07523331-n">
        <SenseRelation relType="derivation" target="ewn-abash__2:37:00::"/>
        </Sense>
      <Pronunciation variety="GB">əˈbæʃ.mənt</Pronunciation>
      <Pronunciation variety="US">əˈbæʃ.mənt</Pronunciation>
    </LexicalEntry>
    <LexicalEntry id="ewn-approbation-n">
      <Lemma writtenForm="approbation" partOfSpeech="n"/>
      <Sense id="ewn-approbation__1:12:00::" n="0" synset="ewn-07515851-n">
        <SenseRelation relType="derivation" target="ewn-approbate__2:32:00::"/>
        <SenseRelation relType="derivation" target="ewn-approbate__2:31:00::"/>
        <SenseRelation relType="derivation" target="ewn-approve__2:31:00::"/>
        </Sense>
      <Pronunciation variety="GB">ˌæp.ɹəʊˈbeɪ.ʃən</Pronunciation>
      <Pronunciation variety="US">ˌæp.ɹoʊˈbeɪ.ʃən</Pronunciation>
    </LexicalEntry>
    <LexicalEntry id="ewn-admiration-n">
      <Lemma writtenForm="admiration" partOfSpeech="n"/>
      <Sense id="ewn-admiration__1:12:01::" n="0" synset="ewn-07515980-n">
        <SenseRelation relType="derivation" target="ewn-admire__2:37:00::"/>
        </Sense>
      <Sense id="ewn-admiration__1:12:02::" n="1" synset="ewn-07525235-n"/>
      <Pronunciation variety="US">ˌæd.mɚˈeɪʃ.ən</Pronunciation>
    </LexicalEntry>
    <LexicalEntry id="ewn-jocundity-n">
      <Lemma writtenForm="jocundity" partOfSpeech="n"/>
      <Sense id="ewn-jocundity__1:12:00::" n="0" synset="ewn-07545071-n">
        <SenseRelation relType="derivation" target="ewn-jocund__5:00:00:joyous:00"/>
        </Sense>
    </LexicalEntry>
    <LexicalEntry id="ewn-suffering-n">
      <Lemma writtenForm="suffering" partOfSpeech="n"/>
      <Sense id="ewn-suffering__1:12:02::" n="2" synset="ewn-07511603-n">
        <SenseRelation relType="derivation" target="ewn-suffer__2:37:00::"/>
        </Sense>
      <Sense id="ewn-suffering__1:12:01::" n="3" synset="ewn-07510467-n">
        <SenseRelation relType="derivation" target="ewn-suffer__2:39:00::"/>
        <SenseRelation relType="derivation" target="ewn-suffer__2:29:00::"/>
        </Sense>
      <Pronunciation>ˈsʌfəɹɪŋ</Pronunciation>
    </LexicalEntry>
    <LexicalEntry id="ewn-relaxation-n">
      <Lemma writtenForm="relaxation" partOfSpeech="n"/>
      <Sense id="ewn-relaxation__1:12:00::" n="2" synset="ewn-07531213-n">
        <SenseRelation relType="derivation" target="ewn-relax__2:41:02::"/>
        <SenseRelation relType="derivation" target="ewn-relax__2:29:01::"/>
        </Sense>
      <Pronunciation variety="US">ˌɹilækˈseɪʃən</Pronunciation>
    </LexicalEntry>
    <LexicalEntry id="ewn-addiction-n">
      <Lemma writtenForm="addiction" partOfSpeech="n"/>
      <Sense id="ewn-addiction__1:12:00::" n="1" synset="ewn-07501285-n"/>
      <Pronunciation>əˈdɪkʃən</Pronunciation>
    </LexicalEntry>
    <LexicalEntry id="ewn-expectation-n">
      <Lemma writtenForm="expectation" partOfSpeech="n"/>
      <Sense id="ewn-expectation__1:12:00::" n="2" synset="ewn-07526162-n">
        <SenseRelation relType="derivation" target="ewn-expect__2:31:00::"/>
        <SenseRelation relType="derivation" target="ewn-expect__2:29:00::"/>
        </Sense>
      <Pronunciation>ɛkspɛkˈteɪʃən</Pronunciation>
    </LexicalEntry>
    <LexicalEntry id="ewn-gladsomeness-n">
      <Lemma writtenForm="gladsomeness" partOfSpeech="n"/>
      <Sense id="ewn-gladsomeness__1:12:00::" n="0" synset="ewn-07542406-n">
        <SenseRelation relType="derivation" target="ewn-gladsome__5:00:00:glad:00"/>
        </Sense>
    </LexicalEntry>
    <LexicalEntry id="ewn-charge-n">
      <Lemma writtenForm="charge" partOfSpeech="n"/>
      <Sense id="ewn-charge__1:12:00::" n="9" synset="ewn-07543858-n">
        <SenseRelation relType="derivation" target="ewn-charge__2:37:05::"/>
        </Sense>
      <Pronunciation variety="GB">t͡ʃɑːd͡ʒ</Pronunciation>
      <Pronunciation variety="US">t͡ʃɑɹd͡ʒ</Pronunciation>
    </LexicalEntry>
    <LexicalEntry id="ewn-shame-n">
      <Lemma writtenForm="shame" partOfSpeech="n"/>
      <Sense id="ewn-shame__1:12:00::" n="0" synset="ewn-07521808-n">
        <SenseRelation relType="derivation" target="ewn-shame__2:37:00::"/>
        <SenseRelation relType="derivation" target="ewn-shame__2:41:01::"/>
        <SenseRelation relType="derivation" target="ewn-shame__2:41:00::"/>
        </Sense>
    </LexicalEntry>
    <LexicalEntry id="ewn-malignity-n">
      <Lemma writtenForm="malignity" partOfSpeech="n"/>
      <Sense id="ewn-malignity__1:12:00::" n="0" synset="ewn-07565835-n"/>
    </LexicalEntry>
    <LexicalEntry id="ewn-sympathy-n">
      <Lemma writtenForm="sympathy" partOfSpeech="n"/>
      <Sense id="ewn-sympathy__1:12:00::" n="1" synset="ewn-07568767-n">
        <SenseRelation relType="derivation" target="ewn-sympathetic__3:00:00::"/>
        <SenseRelation relType="derivation" target="ewn-sympathize__2:37:00::"/>
        <SenseRelation relType="derivation" target="ewn-sympathise__2:37:00::"/>
        </Sense>
      <Pronunciation>ˈsɪm.pəθ.i</Pronunciation>
    </LexicalEntry>
    <LexicalEntry id="ewn-togetherness-n">
      <Lemma writtenForm="togetherness" partOfSpeech="n"/>
      <Sense id="ewn-togetherness__1:12:00::" n="0" synset="ewn-07545710-n">
        <SenseRelation relType="derivation" target="ewn-together__5:00:00:unneurotic:00"/>
        </Sense>
    </LexicalEntry>
    <LexicalEntry id="ewn-fidgetiness-n">
      <Lemma writtenForm="fidgetiness" partOfSpeech="n"/>
      <Sense id="ewn-fidgetiness__1:12:00::" n="0" synset="ewn-07529034-n">
        <SenseRelation relType="derivation" target="ewn-fidgety__5:00:00:tense:03"/>
        </Sense>
    </LexicalEntry>
    <LexicalEntry id="ewn-isolation-n">
      <Lemma writtenForm="isolation" partOfSpeech="n"/>
      <Sense id="ewn-isolation__1:12:00::" n="1" synset="ewn-07517815-n"/>
      <Pronunciation>ˌaɪsəˈleɪʃən</Pronunciation>
    </LexicalEntry>
    <LexicalEntry id="ewn-heartsease-n">
      <Lemma writtenForm="heartsease" partOfSpeech="n"/>
      <Sense id="ewn-heartsease__1:12:00::" n="3" synset="ewn-07531029-n"/>
    </LexicalEntry>
    <LexicalEntry id="ewn-edginess-n">
      <Lemma writtenForm="edginess" partOfSpeech="n"/>
      <Sense id="ewn-edginess__1:12:00::" n="0" synset="ewn-07540296-n">
        <SenseRelation relType="derivation" target="ewn-edgy__5:00:00:tense:03"/>
        </Sense>
    </LexicalEntry>
    <LexicalEntry id="ewn-distance-n">
      <Lemma writtenForm="distance" partOfSpeech="n"/>
      <Sense id="ewn-distance__1:12:00::" n="3" synset="ewn-07521110-n">
        <SenseRelation relType="derivation" target="ewn-distant__5:00:00:reserved:01"/>
        <SenseRelation relType="derivation" target="ewn-distance__2:42:00::"/>
        </Sense>
      <Pronunciation>ˈdɪs.tɪns</Pronunciation>
    </LexicalEntry>
    <LexicalEntry id="ewn-torture-n">
      <Lemma writtenForm="torture" partOfSpeech="n"/>
      <Sense id="ewn-torture__1:12:02::" n="0" synset="ewn-07511895-n">
        <SenseRelation relType="derivation" target="ewn-torture__2:37:00::"/>
        </Sense>
      <Sense id="ewn-torture__1:12:01::" n="2" synset="ewn-07510691-n">
        <SenseRelation relType="derivation" target="ewn-torturous__5:00:00:painful:00"/>
        <SenseRelation relType="derivation" target="ewn-torture__2:37:00::"/>
        </Sense>
      <Pronunciation variety="US">ˈtɔɹt͡ʃɚ</Pronunciation>
      <Pronunciation variety="GB">ˈtɔːt͡ʃə(ɹ)</Pronunciation>
    </LexicalEntry>
    <LexicalEntry id="ewn-sulk-n">
      <Lemma writtenForm="sulk" partOfSpeech="n"/>
      <Sense id="ewn-sulk__1:12:00::" n="0" synset="ewn-07566964-n">
        <SenseRelation relType="derivation" target="ewn-sulky__5:00:00:ill-natured:00"/>
        <SenseRelation relType="derivation" target="ewn-sulk__2:42:00::"/>
        </Sense>
    </LexicalEntry>
    <LexicalEntry id="ewn-yen-n">
      <Lemma writtenForm="yen" partOfSpeech="n"/>
      <Sense id="ewn-yen__1:12:00::" n="0" synset="ewn-07502062-n">
        <SenseRelation relType="derivation" target="ewn-yen__2:37:00::"/>
        </Sense>
    </LexicalEntry>
    <LexicalEntry id="ewn-regret-n">
      <Lemma writtenForm="regret" partOfSpeech="n"/>
      <Sense id="ewn-regret__1:12:00::" n="0" synset="ewn-07551058-n">
        <SenseRelation relType="derivation" target="ewn-regret__2:32:02::"/>
        <SenseRelation relType="derivation" target="ewn-regret__2:37:01::"/>
        <SenseRelation relType="derivation" target="ewn-regret__2:37:00::"/>
        </Sense>
      <Pronunciation>ɹɪˈɡɹɛt</Pronunciation>
    </LexicalEntry>
    <LexicalEntry id="ewn-offence-n">
      <Lemma writtenForm="offence" partOfSpeech="n"/>
      <Sense id="ewn-offence__1:12:00::" n="2" synset="ewn-07532789-n">
        <SenseRelation relType="derivation" target="ewn-offend__2:37:01::"/>
        </Sense>
    </LexicalEntry>
    <LexicalEntry id="ewn-class_feeling-n">
      <Lemma writtenForm="class feeling" partOfSpeech="n"/>
      <Sense id="ewn-class_feeling__1:12:00::" n="0" synset="ewn-07563690-n"/>
    </LexicalEntry>
    <LexicalEntry id="ewn-sensualism-n">
      <Lemma writtenForm="sensualism" partOfSpeech="n"/>
      <Sense id="ewn-sensualism__1:12:00::" n="0" synset="ewn-07504015-n">
        <SenseRelation relType="derivation" target="ewn-sensualist__1:18:00::"/>
        </Sense>
    </LexicalEntry>
    <LexicalEntry id="ewn-belonging-n">
      <Lemma writtenForm="belonging" partOfSpeech="n"/>
      <Sense id="ewn-belonging__1:12:00::" n="0" synset="ewn-07545205-n"/>
    </LexicalEntry>
    <LexicalEntry id="ewn-affectionateness-n">
      <Lemma writtenForm="affectionateness" partOfSpeech="n"/>
      <Sense id="ewn-affectionateness__1:12:00::" n="0" synset="ewn-07560035-n">
        <SenseRelation relType="derivation" target="ewn-affectionate__5:00:00:loving:00"/>
        </Sense>
    </LexicalEntry>
    <LexicalEntry id="ewn-amicableness-n">
      <Lemma writtenForm="amicableness" partOfSpeech="n"/>
      <Sense id="ewn-amicableness__1:12:00::" n="0" synset="ewn-07515069-n"/>
    </LexicalEntry>
    <LexicalEntry id="ewn-placidity-n">
      <Lemma writtenForm="placidity" partOfSpeech="n"/>
      <Sense id="ewn-placidity__1:12:00::" n="0" synset="ewn-07530408-n"/>
      <Pronunciation variety="US">pləˈsɪd.ə.ti</Pronunciation>
    </LexicalEntry>
    <LexicalEntry id="ewn-helplessness-n">
      <Lemma writtenForm="helplessness" partOfSpeech="n"/>
      <Sense id="ewn-helplessness__1:12:00::" n="2" synset="ewn-07553530-n">
        <SenseRelation relType="derivation" target="ewn-helpless__5:00:00:hopeless:00"/>
        <SenseRelation relType="derivation" target="ewn-helpless__5:00:00:dependent:00"/>
        </Sense>
    </LexicalEntry>
    <LexicalEntry id="ewn-misery-n">
      <Lemma writtenForm="misery" partOfSpeech="n"/>
      <Sense id="ewn-misery__1:12:00::" n="1" synset="ewn-07549366-n"/>
      <Pronunciation variety="GB">ˈmɪz(ə)ɹɪ</Pronunciation>
      <Pronunciation variety="US">ˈmɪz(ə)ɹi</Pronunciation>
    </LexicalEntry>
    <LexicalEntry id="ewn-merriment-n">
      <Lemma writtenForm="merriment" partOfSpeech="n"/>
      <Sense id="ewn-merriment__1:12:00::" n="0" synset="ewn-07544633-n"/>
      <Pronunciation variety="US">ˈmɛɹimɨnt</Pronunciation>
    </LexicalEntry>
    <LexicalEntry id="ewn-unfriendliness-n">
      <Lemma writtenForm="unfriendliness" partOfSpeech="n"/>
      <Sense id="ewn-unfriendliness__1:12:00::" n="0" synset="ewn-07517480-n">
        <SenseRelation relType="antonym" target="ewn-friendliness__1:12:00::"/>
        <SenseRelation relType="derivation" target="ewn-unfriendly__5:00:01:hostile:01"/>
        </Sense>
    </LexicalEntry>
    <LexicalEntry id="ewn-lovesickness-n">
      <Lemma writtenForm="lovesickness" partOfSpeech="n"/>
      <Sense id="ewn-lovesickness__1:12:00::" n="0" synset="ewn-07502633-n">
        <SenseRelation relType="derivation" target="ewn-lovesick__5:00:00:unhappy:00"/>
        </Sense>
    </LexicalEntry>
    <LexicalEntry id="ewn-euphoria-n">
      <Lemma writtenForm="euphoria" partOfSpeech="n"/>
      <Sense id="ewn-euphoria__1:12:00::" n="0" synset="ewn-07544484-n">
        <SenseRelation relType="antonym" target="ewn-dysphoria__1:12:00::"/>
        </Sense>
      <Pronunciation>juːˈfɔːɹi.ə</Pronunciation>
    </LexicalEntry>
    <LexicalEntry id="ewn-hatred-n">
      <Lemma writtenForm="hatred" partOfSpeech="n"/>
      <Sense id="ewn-hatred__1:12:00::" n="0" synset="ewn-07561835-n"/>
      <Pronunciation>ˈheɪtɹɪd</Pronunciation>
    </LexicalEntry>
    <LexicalEntry id="ewn-solace-n">
      <Lemma writtenForm="solace" partOfSpeech="n"/>
      <Sense id="ewn-solace__1:12:00::" n="0" synset="ewn-07507795-n">
        <SenseRelation relType="derivation" target="ewn-solace__2:37:00::"/>
        </Sense>
      <Pronunciation variety="GB">ˈsɒ.lɪs</Pronunciation>
      <Pronunciation variety="US">ˈsɑː.lɪs</Pronunciation>
    </LexicalEntry>
    <LexicalEntry id="ewn-alarm-n">
      <Lemma writtenForm="alarm" partOfSpeech="n"/>
      <Sense id="ewn-alarm__1:12:00::" n="0" synset="ewn-07535012-n">
        <SenseRelation relType="derivation" target="ewn-alarm__2:37:00::"/>
        <SenseRelation relType="derivation" target="ewn-alarm__2:32:00::"/>
        </Sense>
      <Pronunciation variety="GB">əˈlɑːm</Pronunciation>
      <Pronunciation variety="US">əˈlɑɹm</Pronunciation>
    </LexicalEntry>
    <LexicalEntry id="ewn-ruefulness-n">
      <Lemma writtenForm="ruefulness" partOfSpeech="n"/>
      <Sense id="ewn-ruefulness__1:12:00::" n="0" synset="ewn-07551058-n">
        <SenseRelation relType="derivation" target="ewn-rueful__5:00:00:penitent:00"/>
        </Sense>
    </LexicalEntry>
    <LexicalEntry id="ewn-dolour-n">
      <Lemma writtenForm="dolour" partOfSpeech="n"/>
      <Sense id="ewn-dolour__1:12:00::" n="0" synset="ewn-07550920-n"/>
    </LexicalEntry>
    <LexicalEntry id="ewn-loneliness-n">
      <Lemma writtenForm="loneliness" partOfSpeech="n"/>
      <Sense id="ewn-loneliness__1:12:00::" n="1" synset="ewn-07549496-n">
        <SenseRelation relType="derivation" target="ewn-lonely__5:00:00:dejected:00"/>
        </Sense>
      <Pronunciation variety="US">ˈloʊnlinəs</Pronunciation>
    </LexicalEntry>
    <LexicalEntry id="ewn-self-complacency-n">
      <Lemma writtenForm="self-complacency" partOfSpeech="n"/>
      <Sense id="ewn-self-complacency__1:12:00::" n="0" synset="ewn-07547101-n">
        <SenseRelation relType="derivation" target="ewn-self-complacent__5:00:00:contented:00"/>
        </Sense>
    </LexicalEntry>
    <LexicalEntry id="ewn-misogyny-n">
      <Lemma writtenForm="misogyny" partOfSpeech="n"/>
      <Sense id="ewn-misogyny__1:12:00::" n="0" synset="ewn-07562452-n">
        <SenseRelation relType="antonym" target="ewn-philogyny__1:12:00::"/>
        <SenseRelation relType="derivation" target="ewn-misogynic__5:00:00:distrustful:00"/>
        <SenseRelation relType="derivation" target="ewn-misogynous__5:00:00:ill-natured:00"/>
        <SenseRelation relType="derivation" target="ewn-misogynist__1:18:00::"/>
        </Sense>
      <Pronunciation variety="GB">mɪˈsɒdʒ.ɪ.ni</Pronunciation>
      <Pronunciation variety="US">mɪˈsɑdʒ.ɪ.ni</Pronunciation>
    </LexicalEntry>
    <LexicalEntry id="ewn-placidness-n">
      <Lemma writtenForm="placidness" partOfSpeech="n"/>
      <Sense id="ewn-placidness__1:12:00::" n="0" synset="ewn-07530408-n">
        <SenseRelation relType="derivation" target="ewn-placid__5:00:00:good-natured:00"/>
        <SenseRelation relType="derivation" target="ewn-placid__5:00:00:calm:00"/>
        </Sense>
    </LexicalEntry>
    <LexicalEntry id="ewn-testiness-n">
      <Lemma writtenForm="testiness" partOfSpeech="n"/>
      <Sense id="ewn-testiness__1:12:00::" n="0" synset="ewn-07568482-n">
        <SenseRelation relType="derivation" target="ewn-testy__5:00:00:ill-natured:00"/>
        </Sense>
    </LexicalEntry>
    <LexicalEntry id="ewn-self-torment-n">
      <Lemma writtenForm="self-torment" partOfSpeech="n"/>
      <Sense id="ewn-self-torment__1:12:00::" n="0" synset="ewn-07512064-n"/>
    </LexicalEntry>
    <LexicalEntry id="ewn-cynicism-n">
      <Lemma writtenForm="cynicism" partOfSpeech="n"/>
      <Sense id="ewn-cynicism__1:12:00::" n="0" synset="ewn-07558592-n"/>
      <Pronunciation variety="GB">ˈsɪn.ɪˌsɪzəm</Pronunciation>
    </LexicalEntry>
    <LexicalEntry id="ewn-weight-n">
      <Lemma writtenForm="weight" partOfSpeech="n"/>
      <Sense id="ewn-weight__1:12:00::" n="4" synset="ewn-07554200-n">
        <SenseRelation relType="derivation" target="ewn-weighty__5:00:00:heavy:02"/>
        </Sense>
      <Pronunciation>weɪt</Pronunciation>
    </LexicalEntry>
    <LexicalEntry id="ewn-heartsickness-n">
      <Lemma writtenForm="heartsickness" partOfSpeech="n"/>
      <Sense id="ewn-heartsickness__1:12:00::" n="0" synset="ewn-07553783-n">
        <SenseRelation relType="derivation" target="ewn-heartsick__5:00:00:sorrowful:00"/>
        <SenseRelation relType="derivation" target="ewn-heartsick__5:00:00:hopeless:00"/>
        </Sense>
    </LexicalEntry>
    <LexicalEntry id="ewn-tenderheartedness-n">
      <Lemma writtenForm="tenderheartedness" partOfSpeech="n"/>
      <Sense id="ewn-tenderheartedness__1:12:00::" n="0" synset="ewn-07569907-n">
        <SenseRelation relType="derivation" target="ewn-tenderhearted__5:00:00:loving:00"/>
        <SenseRelation relType="derivation" target="ewn-tenderhearted__5:00:00:compassionate:00"/>
        </Sense>
    </LexicalEntry>
    <LexicalEntry id="ewn-aggravation-n">
      <Lemma writtenForm="aggravation" partOfSpeech="n"/>
      <Sense id="ewn-aggravation__1:12:00::" n="0" synset="ewn-07534117-n">
        <SenseRelation relType="derivation" target="ewn-aggravate__2:37:00::"/>
        </Sense>
    </LexicalEntry>
    <LexicalEntry id="ewn-quietness-n">
      <Lemma writtenForm="quietness" partOfSpeech="n"/>
      <Sense id="ewn-quietness__1:12:00::" n="1" synset="ewn-07530799-n">
        <SenseRelation relType="derivation" target="ewn-quiet__5:00:00:calm:00"/>
        <SenseRelation relType="derivation" target="ewn-quiet__3:00:02::"/>
        </Sense>
    </LexicalEntry>
    <LexicalEntry id="ewn-temper-n">
      <Lemma writtenForm="temper" partOfSpeech="n"/>
      <Sense id="ewn-temper__1:12:01::" n="0" synset="ewn-07533707-n">
        <SenseRelation relType="derivation" target="ewn-temper__2:30:03::"/>
        </Sense>
      <Sense id="ewn-temper__1:12:00::" n="1" synset="ewn-07566518-n"/>
      <Pronunciation variety="GB">ˈtɛmpə</Pronunciation>
      <Pronunciation variety="US">ˈtɛmpɚ</Pronunciation>
    </LexicalEntry>
    <LexicalEntry id="ewn-pruriency-n">
      <Lemma writtenForm="pruriency" partOfSpeech="n"/>
      <Sense id="ewn-pruriency__1:12:00::" n="0" synset="ewn-07505354-n">
        <SenseRelation relType="derivation" target="ewn-prurient__5:00:00:sexy:00"/>
        </Sense>
    </LexicalEntry>
    <LexicalEntry id="ewn-soulfulness-n">
      <Lemma writtenForm="soulfulness" partOfSpeech="n"/>
      <Sense id="ewn-soulfulness__1:12:00::" n="0" synset="ewn-07495930-n">
        <SenseRelation relType="derivation" target="ewn-soulful__5:00:00:emotional:00"/>
        </Sense>
      <Pronunciation>ˈsoʊlfəlnəs</Pronunciation>
    </LexicalEntry>
    <LexicalEntry id="ewn-unpleasantness-n">
      <Lemma writtenForm="unpleasantness" partOfSpeech="n"/>
      <Sense id="ewn-unpleasantness__1:12:00::" n="0" synset="ewn-07509927-n">
        <SenseRelation relType="antonym" target="ewn-pleasantness__1:12:00::"/>
        <SenseRelation relType="derivation" target="ewn-unpleasant__3:00:00::"/>
        </Sense>
      <Pronunciation>ʌnˈplezntnəs</Pronunciation>
    </LexicalEntry>
    <LexicalEntry id="ewn-shamefacedness-n">
      <Lemma writtenForm="shamefacedness" partOfSpeech="n"/>
      <Sense id="ewn-shamefacedness__1:12:00::" n="0" synset="ewn-07522799-n">
        <SenseRelation relType="derivation" target="ewn-shamefaced__5:00:02:ashamed:00"/>
        <SenseRelation relType="derivation" target="ewn-shamefaced__5:00:01:ashamed:00"/>
        <SenseRelation relType="derivation" target="ewn-shamefaced__5:00:00:modest:01"/>
        </Sense>
    </LexicalEntry>
    <LexicalEntry id="ewn-warpath-n">
      <Lemma writtenForm="warpath" partOfSpeech="n"/>
      <Sense id="ewn-warpath__1:12:00::" n="0" synset="ewn-07564326-n"/>
    </LexicalEntry>
    <LexicalEntry id="ewn-panic_attack-n">
      <Lemma writtenForm="panic attack" partOfSpeech="n"/>
      <Sense id="ewn-panic_attack__1:12:00::" n="0" synset="ewn-07536676-n"/>
    </LexicalEntry>
    <LexicalEntry id="ewn-sheepishness-n">
      <Lemma writtenForm="sheepishness" partOfSpeech="n"/>
      <Sense id="ewn-sheepishness__1:12:00::" n="0" synset="ewn-07522799-n">
        <SenseRelation relType="derivation" target="ewn-sheepish__5:00:00:ashamed:00"/>
        </Sense>
    </LexicalEntry>
    <LexicalEntry id="ewn-passionateness-n">
      <Lemma writtenForm="passionateness" partOfSpeech="n"/>
      <Sense id="ewn-passionateness__1:12:00::" n="0" synset="ewn-07496036-n">
        <SenseRelation relType="derivation" target="ewn-passionate__3:00:00::"/>
        </Sense>
    </LexicalEntry>
    <LexicalEntry id="ewn-pride-n">
      <Lemma writtenForm="pride" partOfSpeech="n"/>
      <Sense id="ewn-pride__1:12:00::" n="0" synset="ewn-07523725-n">
        <SenseRelation relType="antonym" target="ewn-humility__1:12:00::"/>
        </Sense>
      <Sense id="ewn-pride__1:12:01::" n="1" synset="ewn-07546924-n">
        <SenseRelation relType="derivation" target="ewn-pride__2:37:00::"/>
        </Sense>
      <Pronunciation>pɹaɪd</Pronunciation>
    </LexicalEntry>
    <LexicalEntry id="ewn-joylessness-n">
      <Lemma writtenForm="joylessness" partOfSpeech="n"/>
      <Sense id="ewn-joylessness__1:12:00::" n="0" synset="ewn-07552764-n">
        <SenseRelation relType="derivation" target="ewn-joyless__3:00:00::"/>
        </Sense>
    </LexicalEntry>
    <LexicalEntry id="ewn-appetency-n">
      <Lemma writtenForm="appetency" partOfSpeech="n"/>
      <Sense id="ewn-appetency__1:12:00::" n="0" synset="ewn-07500766-n">
        <SenseRelation relType="derivation" target="ewn-appetent__5:00:00:desirous:00"/>
        </Sense>
    </LexicalEntry>
    <LexicalEntry id="ewn-ego-n">
      <Lemma writtenForm="ego" partOfSpeech="n"/>
      <Sense id="ewn-ego__1:12:01::" n="0" synset="ewn-07524045-n"/>
      <Pronunciation variety="GB">ˈiːɡəʊ</Pronunciation>
      <Pronunciation variety="US">ˈiɡoʊ</Pronunciation>
    </LexicalEntry>
    <LexicalEntry id="ewn-angst-n">
      <Lemma writtenForm="angst" partOfSpeech="n"/>
      <Sense id="ewn-angst__1:12:00::" n="0" synset="ewn-07541241-n"/>
      <Pronunciation>æŋ(k)st</Pronunciation>
    </LexicalEntry>
    <LexicalEntry id="ewn-heartlessness-n">
      <Lemma writtenForm="heartlessness" partOfSpeech="n"/>
      <Sense id="ewn-heartlessness__1:12:00::" n="0" synset="ewn-07521388-n">
        <SenseRelation relType="derivation" target="ewn-heartless__3:00:02::"/>
        </Sense>
      <Pronunciation variety="GB">ˈhɑːtlɪsnəs</Pronunciation>
      <Pronunciation variety="US">ˈhɑɹtləsnəs</Pronunciation>
    </LexicalEntry>
    <LexicalEntry id="ewn-diffidence-n">
      <Lemma writtenForm="diffidence" partOfSpeech="n"/>
      <Sense id="ewn-diffidence__1:12:00::" n="0" synset="ewn-07538525-n">
        <SenseRelation relType="antonym" target="ewn-confidence__1:12:00::"/>
        <SenseRelation relType="derivation" target="ewn-diffident__5:00:00:reserved:01"/>
        <SenseRelation relType="derivation" target="ewn-diffident__3:00:00::"/>
        </Sense>
      <Pronunciation>ˈdɪfɪdəns</Pronunciation>
    </LexicalEntry>
    <LexicalEntry id="ewn-dolefulness-n">
      <Lemma writtenForm="dolefulness" partOfSpeech="n"/>
      <Sense id="ewn-dolefulness__1:12:00::" n="0" synset="ewn-07548220-n">
        <SenseRelation relType="derivation" target="ewn-doleful__5:00:00:sad:00"/>
        </Sense>
    </LexicalEntry>
    <LexicalEntry id="ewn-boding-n">
      <Lemma writtenForm="boding" partOfSpeech="n"/>
      <Sense id="ewn-boding__1:12:00::" n="0" synset="ewn-07537367-n"/>
      <Pronunciation variety="GB">ˈbəʊdɪŋ</Pronunciation>
      <Pronunciation variety="US">ˈboʊdɪŋ</Pronunciation>
    </LexicalEntry>
    <LexicalEntry id="ewn-detachment-n">
      <Lemma writtenForm="detachment" partOfSpeech="n"/>
      <Sense id="ewn-detachment__1:12:00::" n="0" synset="ewn-07521270-n"/>
      <Pronunciation>dɪˈtæt͡ʃmənt</Pronunciation>
    </LexicalEntry>
    <LexicalEntry id="ewn-guilt_pang-n">
      <Lemma writtenForm="guilt pang" partOfSpeech="n"/>
      <Sense id="ewn-guilt_pang__1:12:00::" n="0" synset="ewn-07510296-n"/>
    </LexicalEntry>
    <LexicalEntry id="ewn-self-satisfaction-n">
      <Lemma writtenForm="self-satisfaction" partOfSpeech="n"/>
      <Sense id="ewn-self-satisfaction__1:12:00::" n="0" synset="ewn-07547101-n"/>
    </LexicalEntry>
    <LexicalEntry id="ewn-thrill-n">
      <Lemma writtenForm="thrill" partOfSpeech="n"/>
      <Sense id="ewn-thrill__1:12:00::" n="0" synset="ewn-07543858-n">
        <SenseRelation relType="derivation" target="ewn-thrill__2:37:01::"/>
        <SenseRelation relType="derivation" target="ewn-thrill__2:37:02::"/>
        <SenseRelation relType="derivation" target="ewn-thrill__2:39:00::"/>
        </Sense>
      <Sense id="ewn-thrill__1:12:02::" n="1" synset="ewn-07535351-n">
        <SenseRelation relType="derivation" target="ewn-thrill__2:37:01::"/>
        <SenseRelation relType="derivation" target="ewn-thrill__2:37:02::"/>
        </Sense>
    </LexicalEntry>
    <LexicalEntry id="ewn-caring-n">
      <Lemma writtenForm="caring" partOfSpeech="n"/>
      <Sense id="ewn-caring__1:12:01::" n="0" synset="ewn-07561495-n">
        <SenseRelation relType="derivation" target="ewn-caring__5:00:00:compassionate:00"/>
        <SenseRelation relType="derivation" target="ewn-care__2:37:02::"/>
        </Sense>
      <Pronunciation variety="GB">ˈkɛə.ɹɪŋ</Pronunciation>
      <Pronunciation variety="US">ˈkɛɹ.ɪŋ</Pronunciation>
    </LexicalEntry>
    <LexicalEntry id="ewn-Anglophobia-n">
      <Lemma writtenForm="Anglophobia" partOfSpeech="n"/>
      <Sense id="ewn-anglophobia__1:12:00::" n="0" synset="ewn-07517338-n">
        <SenseRelation relType="antonym" target="ewn-anglophilia__1:12:00::"/>
        <SenseRelation relType="derivation" target="ewn-anglophobic__3:01:00::"/>
        </Sense>
    </LexicalEntry>
    <LexicalEntry id="ewn-discomfort-n">
      <Lemma writtenForm="discomfort" partOfSpeech="n"/>
      <Sense id="ewn-discomfort__1:12:00::" n="1" synset="ewn-07511113-n"/>
      <Pronunciation variety="GB">dɪsˈkʌmfət</Pronunciation>
      <Pronunciation variety="US">dɪsˈkʌmfɚt</Pronunciation>
    </LexicalEntry>
    <LexicalEntry id="ewn-warmheartedness-n">
      <Lemma writtenForm="warmheartedness" partOfSpeech="n"/>
      <Sense id="ewn-warmheartedness__1:12:01::" n="0" synset="ewn-07561649-n">
        <SenseRelation relType="derivation" target="ewn-warmhearted__3:00:00::"/>
        </Sense>
      <Sense id="ewn-warmheartedness__1:12:00::" n="1" synset="ewn-07560035-n">
        <SenseRelation relType="derivation" target="ewn-warmhearted__3:00:00::"/>
        </Sense>
    </LexicalEntry>
    <LexicalEntry id="ewn-fulfillment-n">
      <Lemma writtenForm="fulfillment" partOfSpeech="n"/>
      <Sense id="ewn-fulfillment__1:12:00::" n="0" synset="ewn-07547500-n">
        <SenseRelation relType="derivation" target="ewn-fulfill__2:34:00::"/>
        </Sense>
    </LexicalEntry>
    <LexicalEntry id="ewn-good_will-n">
      <Lemma writtenForm="good will" partOfSpeech="n"/>
      <Sense id="ewn-good_will__1:12:00::" n="2" synset="ewn-07515169-n"/>
    </LexicalEntry>
    <LexicalEntry id="ewn-irascibility-n">
      <Lemma writtenForm="irascibility" partOfSpeech="n"/>
      <Sense id="ewn-irascibility__1:12:00::" n="0" synset="ewn-07568015-n">
        <SenseRelation relType="derivation" target="ewn-irascible__5:00:00:ill-natured:00"/>
        <SenseRelation relType="derivation" target="ewn-irascible__5:00:00:angry:00"/>
        </Sense>
    </LexicalEntry>
    <LexicalEntry id="ewn-trouble-n">
      <Lemma writtenForm="trouble" partOfSpeech="n"/>
      <Sense id="ewn-trouble__1:12:03::" n="4" synset="ewn-07539481-n">
        <SenseRelation relType="derivation" target="ewn-trouble__2:37:00::"/>
        <SenseRelation relType="derivation" target="ewn-trouble__2:37:01::"/>
        </Sense>
      <Pronunciation variety="GB">ˈtɹʌb(ə)l</Pronunciation>
      <Pronunciation variety="US">ˈtɹʌb(ə)l</Pronunciation>
    </LexicalEntry>
    <LexicalEntry id="ewn-brotherhood-n">
      <Lemma writtenForm="brotherhood" partOfSpeech="n"/>
      <Sense id="ewn-brotherhood__1:12:00::" n="2" synset="ewn-07515281-n"/>
      <Pronunciation variety="US">ˈbɹʌðɚhʊd</Pronunciation>
      <Pronunciation variety="GB">ˈbɹʌðəhʊd</Pronunciation>
    </LexicalEntry>
    <LexicalEntry id="ewn-elation-n">
      <Lemma writtenForm="elation" partOfSpeech="n"/>
      <Sense id="ewn-elation__1:12:00::" n="1" synset="ewn-07543044-n">
        <SenseRelation relType="derivation" target="ewn-elate__2:37:00::"/>
        </Sense>
    </LexicalEntry>
    <LexicalEntry id="ewn-fulfilment-n">
      <Lemma writtenForm="fulfilment" partOfSpeech="n"/>
      <Sense id="ewn-fulfilment__1:12:00::" n="0" synset="ewn-07547500-n">
        <SenseRelation relType="derivation" target="ewn-fulfil__2:34:00::"/>
        </Sense>
      <Pronunciation variety="GB">fʊlˈfɪl.mənt</Pronunciation>
    </LexicalEntry>
    <LexicalEntry id="ewn-misanthropy-n">
      <Lemma writtenForm="misanthropy" partOfSpeech="n"/>
      <Sense id="ewn-misanthropy__1:12:00::" n="0" synset="ewn-07562232-n">
        <SenseRelation relType="derivation" target="ewn-misanthropic__5:00:00:ill-natured:00"/>
        <SenseRelation relType="derivation" target="ewn-misanthropical__5:00:00:ill-natured:00"/>
        <SenseRelation relType="derivation" target="ewn-misanthropist__1:18:00::"/>
        </Sense>
    </LexicalEntry>
    <LexicalEntry id="ewn-fretfulness-n">
      <Lemma writtenForm="fretfulness" partOfSpeech="n"/>
      <Sense id="ewn-fretfulness__1:12:00::" n="0" synset="ewn-07568195-n">
        <SenseRelation relType="derivation" target="ewn-fretful__5:00:00:complaining:00"/>
        </Sense>
    </LexicalEntry>
    <LexicalEntry id="ewn-surrender-n">
      <Lemma writtenForm="surrender" partOfSpeech="n"/>
      <Sense id="ewn-surrender__1:12:00::" n="0" synset="ewn-07557821-n"/>
      <Pronunciation>səˈɹɛndəɹ</Pronunciation>
    </LexicalEntry>
    <LexicalEntry id="ewn-wonder-n">
      <Lemma writtenForm="wonder" partOfSpeech="n"/>
      <Sense id="ewn-wonder__1:12:00::" n="0" synset="ewn-07525235-n">
        <SenseRelation relType="derivation" target="ewn-wonder__2:32:12::"/>
        </Sense>
      <Pronunciation variety="GB">ˈwʌndə</Pronunciation>
      <Pronunciation variety="US">ˈwʌndɚ</Pronunciation>
    </LexicalEntry>
    <LexicalEntry id="ewn-complacency-n">
      <Lemma writtenForm="complacency" partOfSpeech="n"/>
      <Sense id="ewn-complacency__1:12:00::" n="0" synset="ewn-07547101-n">
        <SenseRelation relType="derivation" target="ewn-complacent__5:00:00:contented:00"/>
        </Sense>
    </LexicalEntry>
    <LexicalEntry id="ewn-sexual_pleasure-n">
      <Lemma writtenForm="sexual pleasure" partOfSpeech="n"/>
      <Sense id="ewn-sexual_pleasure__1:12:00::" n="0" synset="ewn-07508667-n"/>
    </LexicalEntry>
    <LexicalEntry id="ewn-letdown-n">
      <Lemma writtenForm="letdown" partOfSpeech="n"/>
      <Sense id="ewn-letdown__1:12:00::" n="0" synset="ewn-07555990-n">
        <SenseRelation relType="derivation" target="ewn-let_down__2:37:00::"/>
        </Sense>
    </LexicalEntry>
    <LexicalEntry id="ewn-displeasure-n">
      <Lemma writtenForm="displeasure" partOfSpeech="n"/>
      <Sense id="ewn-displeasure__1:12:00::" n="0" synset="ewn-07555812-n">
        <SenseRelation relType="derivation" target="ewn-displease__2:37:00::"/>
        </Sense>
      <Pronunciation variety="GB">dɪsˈplɛʒə</Pronunciation>
      <Pronunciation variety="US">dɪsˈplɛʒɚ</Pronunciation>
    </LexicalEntry>
    <LexicalEntry id="ewn-sorrow-n">
      <Lemma writtenForm="sorrow" partOfSpeech="n"/>
      <Sense id="ewn-sorrow__1:12:00::" n="0" synset="ewn-07549818-n">
        <SenseRelation relType="antonym" target="ewn-joy__1:12:00::"/>
        <SenseRelation relType="derivation" target="ewn-sorrow__2:37:00::"/>
        </Sense>
      <Sense id="ewn-sorrow__1:12:01::" n="1" synset="ewn-07551058-n">
        <SenseRelation relType="derivation" target="ewn-sorrow__2:37:00::"/>
        </Sense>
      <Pronunciation variety="GB">ˈsɒɹəʊ</Pronunciation>
      <Pronunciation variety="US">ˈsɑɹoʊ</Pronunciation>
      <Pronunciation variety="CA">ˈsɔɹoʊ</Pronunciation>
    </LexicalEntry>
    <LexicalEntry id="ewn-Weltschmerz-n">
      <Lemma writtenForm="Weltschmerz" partOfSpeech="n"/>
      <Sense id="ewn-weltschmerz__1:12:00::" n="0" synset="ewn-07549123-n"/>
      <Pronunciation>ˈvɛltʃmɛːts</Pronunciation>
    </LexicalEntry>
    <LexicalEntry id="ewn-solemnity-n">
      <Lemma writtenForm="solemnity" partOfSpeech="n"/>
      <Sense id="ewn-solemnity__1:12:01::" n="1" synset="ewn-07527386-n">
        <SenseRelation relType="derivation" target="ewn-solemn__5:00:01:serious:00"/>
        <SenseRelation relType="derivation" target="ewn-solemn__5:00:00:serious:00"/>
        </Sense>
      <Pronunciation>səˈlɛmnɪti</Pronunciation>
    </LexicalEntry>
    <LexicalEntry id="ewn-bathos-n">
      <Lemma writtenForm="bathos" partOfSpeech="n"/>
      <Sense id="ewn-bathos__1:12:00::" n="1" synset="ewn-07497407-n"/>
      <Pronunciation variety="GB">ˈbeɪθɒs</Pronunciation>
    </LexicalEntry>
    <LexicalEntry id="ewn-irritability-n">
      <Lemma writtenForm="irritability" partOfSpeech="n"/>
      <Sense id="ewn-irritability__1:12:00::" n="0" synset="ewn-07568195-n">
        <SenseRelation relType="derivation" target="ewn-irritable__5:00:00:ill-natured:00"/>
        </Sense>
      <Pronunciation>ˌɪɹɪtəˈbɪlɪti</Pronunciation>
    </LexicalEntry>
    <LexicalEntry id="ewn-solicitude-n">
      <Lemma writtenForm="solicitude" partOfSpeech="n"/>
      <Sense id="ewn-solicitude__1:12:00::" n="0" synset="ewn-07520446-n"/>
      <Pronunciation>səˈlɪsɪˌt(j)uːd</Pronunciation>
    </LexicalEntry>
    <LexicalEntry id="ewn-sensualness-n">
      <Lemma writtenForm="sensualness" partOfSpeech="n"/>
      <Sense id="ewn-sensualness__1:12:00::" n="0" synset="ewn-07504015-n">
        <SenseRelation relType="derivation" target="ewn-sensual__5:00:00:physical:00"/>
        <SenseRelation relType="derivation" target="ewn-sensual__5:00:00:hot:02"/>
        </Sense>
    </LexicalEntry>
    <LexicalEntry id="ewn-sexiness-n">
      <Lemma writtenForm="sexiness" partOfSpeech="n"/>
      <Sense id="ewn-sexiness__1:12:00::" n="0" synset="ewn-07504199-n">
        <SenseRelation relType="derivation" target="ewn-sexy__3:00:04::"/>
        <SenseRelation relType="derivation" target="ewn-sexy__3:00:00::"/>
        </Sense>
    </LexicalEntry>
    <LexicalEntry id="ewn-inclination-n">
      <Lemma writtenForm="inclination" partOfSpeech="n"/>
      <Sense id="ewn-inclination__1:12:00::" n="4" synset="ewn-07514093-n">
        <SenseRelation relType="antonym" target="ewn-disinclination__1:12:00::"/>
        <SenseRelation relType="derivation" target="ewn-incline__2:42:01::"/>
        <SenseRelation relType="derivation" target="ewn-incline__2:31:03::"/>
        </Sense>
      <Pronunciation>ɪn.klɪˈneɪ.ʃən</Pronunciation>
    </LexicalEntry>
    <LexicalEntry id="ewn-outrage-n">
      <Lemma writtenForm="outrage" partOfSpeech="n"/>
      <Sense id="ewn-outrage__1:12:00::" n="0" synset="ewn-07532976-n">
        <SenseRelation relType="derivation" target="ewn-outrage__2:37:01::"/>
        </Sense>
      <Pronunciation>ˈaʊt.ɹeɪd͡ʒ</Pronunciation>
    </LexicalEntry>
    <LexicalEntry id="ewn-creeps-n">
      <Lemma writtenForm="creeps" partOfSpeech="n"/>
      <Sense id="ewn-creeps__1:12:00::" n="1" synset="ewn-07535222-n"/>
      <Pronunciation>kɹiːps</Pronunciation>
    </LexicalEntry>
    <LexicalEntry id="ewn-offense-n">
      <Lemma writtenForm="offense" partOfSpeech="n"/>
      <Sense id="ewn-offense__1:12:00::" n="1" synset="ewn-07532789-n"/>
      <Pronunciation>əˈfɛns</Pronunciation>
    </LexicalEntry>
    <LexicalEntry id="ewn-closeness-n">
      <Lemma writtenForm="closeness" partOfSpeech="n"/>
      <Sense id="ewn-closeness__1:12:00::" n="0" synset="ewn-07545512-n">
        <SenseRelation relType="derivation" target="ewn-close__3:00:02::"/>
        </Sense>
      <Pronunciation>ˈkləʊsnəs</Pronunciation>
    </LexicalEntry>
    <LexicalEntry id="ewn-lassitude-n">
      <Lemma writtenForm="lassitude" partOfSpeech="n"/>
      <Sense id="ewn-lassitude__1:12:00::" n="1" synset="ewn-07499249-n"/>
      <Pronunciation>ˈlæsɪˌtjuːd</Pronunciation>
    </LexicalEntry>
    <LexicalEntry id="ewn-maliciousness-n">
      <Lemma writtenForm="maliciousness" partOfSpeech="n"/>
      <Sense id="ewn-maliciousness__1:12:00::" n="0" synset="ewn-07566132-n">
        <SenseRelation relType="derivation" target="ewn-malicious__3:00:00::"/>
        </Sense>
    </LexicalEntry>
    <LexicalEntry id="ewn-disheartenment-n">
      <Lemma writtenForm="disheartenment" partOfSpeech="n"/>
      <Sense id="ewn-disheartenment__1:12:00::" n="0" synset="ewn-07558063-n">
        <SenseRelation relType="derivation" target="ewn-dishearten__2:37:00::"/>
        </Sense>
    </LexicalEntry>
    <LexicalEntry id="ewn-nervousness-n">
      <Lemma writtenForm="nervousness" partOfSpeech="n"/>
      <Sense id="ewn-nervousness__1:12:00::" n="0" synset="ewn-07540999-n">
        <SenseRelation relType="derivation" target="ewn-nervous__5:00:00:troubled:00"/>
        <SenseRelation relType="derivation" target="ewn-nervous__5:00:00:excited:00"/>
        </Sense>
    </LexicalEntry>
    <LexicalEntry id="ewn-execration-n">
      <Lemma writtenForm="execration" partOfSpeech="n"/>
      <Sense id="ewn-execration__1:12:00::" n="0" synset="ewn-07518669-n">
        <SenseRelation relType="derivation" target="ewn-execrate__2:37:00::"/>
        </Sense>
      <Pronunciation variety="GB">ɛksɪˈkɹeɪʃən</Pronunciation>
      <Pronunciation variety="US">ɛksəˈkɹeɪʃən</Pronunciation>
    </LexicalEntry>
    <LexicalEntry id="ewn-lasciviousness-n">
      <Lemma writtenForm="lasciviousness" partOfSpeech="n"/>
      <Sense id="ewn-lasciviousness__1:12:00::" n="0" synset="ewn-07505354-n">
        <SenseRelation relType="derivation" target="ewn-lascivious__5:00:00:sexy:00"/>
        </Sense>
    </LexicalEntry>
    <LexicalEntry id="ewn-aggressiveness-n">
      <Lemma writtenForm="aggressiveness" partOfSpeech="n"/>
      <Sense id="ewn-aggressiveness__1:12:00::" n="1" synset="ewn-07564033-n"/>
    </LexicalEntry>
    <LexicalEntry id="ewn-jubilancy-n">
      <Lemma writtenForm="jubilancy" partOfSpeech="n"/>
      <Sense id="ewn-jubilancy__1:12:00::" n="0" synset="ewn-07543205-n">
        <SenseRelation relType="derivation" target="ewn-jubilant__5:00:00:joyous:00"/>
        <SenseRelation relType="derivation" target="ewn-jubilant__5:00:00:elated:00"/>
        <SenseRelation relType="derivation" target="ewn-jubilate__2:32:00::"/>
        </Sense>
    </LexicalEntry>
    <LexicalEntry id="ewn-growing_pains-n">
      <Lemma writtenForm="growing pains" partOfSpeech="n"/>
      <Sense id="ewn-growing_pains__1:12:00::" n="1" synset="ewn-07509822-n"/>
    </LexicalEntry>
    <LexicalEntry id="ewn-lust-n">
      <Lemma writtenForm="lust" partOfSpeech="n"/>
      <Sense id="ewn-lust__1:12:00::" n="0" synset="ewn-07504854-n">
        <SenseRelation relType="derivation" target="ewn-lusty__5:00:00:passionate:00"/>
        <SenseRelation relType="derivation" target="ewn-lust__2:34:00::"/>
        </Sense>
      <Pronunciation>lʌst</Pronunciation>
    </LexicalEntry>
    <LexicalEntry id="ewn-pet-n">
      <Lemma writtenForm="pet" partOfSpeech="n"/>
      <Sense id="ewn-pet__1:12:00::" n="2" synset="ewn-07568642-n"/>
    </LexicalEntry>
    <LexicalEntry id="ewn-peace-n">
      <Lemma writtenForm="peace" partOfSpeech="n"/>
      <Sense id="ewn-peace__1:12:00::" n="2" synset="ewn-07531029-n">
        <SenseRelation relType="derivation" target="ewn-pacify__2:37:00::"/>
        </Sense>
      <Pronunciation>piːs</Pronunciation>
    </LexicalEntry>
    <LexicalEntry id="ewn-despite-n">
      <Lemma writtenForm="despite" partOfSpeech="n"/>
      <Sense id="ewn-despite__1:12:00::" n="0" synset="ewn-07518219-n"/>
      <Pronunciation variety="GB">dɪˈspaɪt</Pronunciation>
    </LexicalEntry>
    <LexicalEntry id="ewn-tedium-n">
      <Lemma writtenForm="tedium" partOfSpeech="n"/>
      <Sense id="ewn-tedium__1:12:00::" n="0" synset="ewn-07555178-n">
        <SenseRelation relType="derivation" target="ewn-tedious__5:00:00:uninteresting:00"/>
        </Sense>
      <Pronunciation variety="GB">ˈtiː.di.əm</Pronunciation>
    </LexicalEntry>
    <LexicalEntry id="ewn-aloofness-n">
      <Lemma writtenForm="aloofness" partOfSpeech="n"/>
      <Sense id="ewn-aloofness__1:12:02::" n="0" synset="ewn-07521110-n"/>
    </LexicalEntry>
    <LexicalEntry id="ewn-egotism-n">
      <Lemma writtenForm="egotism" partOfSpeech="n"/>
      <Sense id="ewn-egotism__1:12:00::" n="1" synset="ewn-07524045-n">
        <SenseRelation relType="derivation" target="ewn-egotistic__5:00:00:proud:00"/>
        <SenseRelation relType="derivation" target="ewn-egotist__1:18:00::"/>
        </Sense>
    </LexicalEntry>
    <LexicalEntry id="ewn-nausea-n">
      <Lemma writtenForm="nausea" partOfSpeech="n"/>
      <Sense id="ewn-nausea__1:12:00::" n="1" synset="ewn-07519350-n">
        <SenseRelation relType="derivation" target="ewn-nauseous__5:00:00:unwholesome:00"/>
        <SenseRelation relType="derivation" target="ewn-nauseate__2:39:00::"/>
        <SenseRelation relType="derivation" target="ewn-nauseate__2:37:00::"/>
        </Sense>
      <Pronunciation variety="GB">ˈnɔːzɪə</Pronunciation>
      <Pronunciation variety="US">ˈnɔzi.ə</Pronunciation>
    </LexicalEntry>
    <LexicalEntry id="ewn-overzealousness-n">
      <Lemma writtenForm="overzealousness" partOfSpeech="n"/>
      <Sense id="ewn-overzealousness__1:12:01::" n="0" synset="ewn-92426918-n"/>
    </LexicalEntry>
    <LexicalEntry id="ewn-overzeal-n">
      <Lemma writtenForm="overzeal" partOfSpeech="n"/>
      <Sense id="ewn-overzeal__1:12:01::" n="0" synset="ewn-92426918-n"/>
    </LexicalEntry>
    <LexicalEntry id="ewn-ancestor_worship-n">
      <Lemma writtenForm="ancestor worship" partOfSpeech="n"/>
      <Sense id="ewn-ancestor_worship__1:12:01::" n="1" synset="ewn-92439213-n"/>
    </LexicalEntry>
    <!-- affect -->
    <Synset id="ewn-07495066-n" ili="i76042" members="ewn-affect-n" partOfSpeech="n" dc:subject="noun.feeling">
      <Definition>the conscious subjective aspect of feeling or emotion</Definition>
      <SynsetRelation relType="hypernym" target="ewn-00026390-n"/> <!-- feeling -->
    </Synset>
    <!-- emotion -->
    <Synset id="ewn-07495208-n" ili="i76043" members="ewn-emotion-n" partOfSpeech="n" dc:subject="noun.feeling">
      <Definition>any strong feeling</Definition>
      <SynsetRelation relType="hypernym" target="ewn-00026390-n"/> <!-- feeling -->
      <SynsetRelation relType="hyponym" target="ewn-05767014-n"/> <!-- CER, conditioned emotional response, conditioned emotion -->
      <SynsetRelation relType="hyponym" target="ewn-07531593-n"/> <!-- anger, choler, ire -->
      <SynsetRelation relType="hyponym" target="ewn-07534492-n"/> <!-- fearfulness, fear, fright -->
      <SynsetRelation relType="hyponym" target="ewn-07536278-n"/> <!-- fear, reverence, awe, veneration -->
      <SynsetRelation relType="hyponym" target="ewn-07539144-n"/> <!-- anxiety -->
      <SynsetRelation relType="hyponym" target="ewn-07542591-n"/> <!-- joyousness, joyfulness, joy -->
      <SynsetRelation relType="hyponym" target="ewn-07558676-n"/> <!-- love -->
      <SynsetRelation relType="hyponym" target="ewn-07561835-n"/> <!-- hate, hatred -->
      <SynsetRelation relType="hyponym" target="ewn-14009303-n"/> <!-- emotional state, spirit -->
    </Synset>
    <!-- thing -->
    <Synset id="ewn-07495496-n" ili="i76044" members="ewn-thing-n" partOfSpeech="n" dc:subject="noun.feeling">
      <Definition>a persistent illogical feeling of desire or aversion</Definition>
      <SynsetRelation relType="hypernym" target="ewn-00026390-n"/> <!-- feeling -->
      <Example>he has a thing about seafood</Example>
      <Example>she has a thing about him</Example>
    </Synset>
    <!-- glow -->
    <Synset id="ewn-07495661-n" ili="i76045" members="ewn-glow-n" partOfSpeech="n" dc:subject="noun.feeling">
      <Definition>a feeling of considerable warmth</Definition>
      <SynsetRelation relType="hypernym" target="ewn-00026390-n"/> <!-- feeling -->
      <Example>the glow of new love</Example>
      <Example>a glow of regret</Example>
    </Synset>
    <!-- faintness -->
    <Synset id="ewn-07495806-n" ili="i76046" members="ewn-faintness-n" partOfSpeech="n" dc:subject="noun.feeling">
      <Definition>a feeling of faintness and of being ready to swoon</Definition>
      <SynsetRelation relType="hypernym" target="ewn-00026390-n"/> <!-- feeling -->
    </Synset>
    <!-- soul, soulfulness -->
    <Synset id="ewn-07495930-n" ili="i76047" members="ewn-soul-n ewn-soulfulness-n" partOfSpeech="n" dc:subject="noun.feeling">
      <Definition>deep feeling or emotion</Definition>
      <SynsetRelation relType="hypernym" target="ewn-00026390-n"/> <!-- feeling -->
    </Synset>
    <!-- passion, passionateness -->
    <Synset id="ewn-07496036-n" ili="i76048" members="ewn-passion-n ewn-passionateness-n" partOfSpeech="n" dc:subject="noun.feeling">
      <Definition>a strong feeling or emotion</Definition>
      <SynsetRelation relType="hypernym" target="ewn-00026390-n"/> <!-- feeling -->
      <SynsetRelation relType="hyponym" target="ewn-07496224-n"/> <!-- infatuation -->
      <SynsetRelation relType="hyponym" target="ewn-07496363-n"/> <!-- wildness, abandon -->
      <SynsetRelation relType="hyponym" target="ewn-07496515-n"/> <!-- ardor, ardour, fervency, fervor, fervidness, fervour, fire -->
      <SynsetRelation relType="hyponym" target="ewn-07496765-n"/> <!-- storminess -->
    </Synset>
    <!-- infatuation -->
    <Synset id="ewn-07496224-n" ili="i76049" members="ewn-infatuation-n" partOfSpeech="n" dc:subject="noun.feeling">
      <Definition>a foolish and usually extravagant passion or love or admiration</Definition>
      <SynsetRelation relType="hypernym" target="ewn-07496036-n"/> <!-- passion, passionateness -->
    </Synset>
    <!-- wildness, abandon -->
    <Synset id="ewn-07496363-n" ili="i76050" members="ewn-wildness-n ewn-abandon-n" partOfSpeech="n" dc:subject="noun.feeling">
      <Definition>a feeling of extreme emotional intensity</Definition>
      <SynsetRelation relType="hypernym" target="ewn-07496036-n"/> <!-- passion, passionateness -->
      <Example>the wildness of his anger</Example>
    </Synset>
    <!-- ardor, ardour, fervency, fervor, fervidness, fervour, fire -->
    <Synset id="ewn-07496515-n" ili="i76051" members="ewn-ardor-n ewn-ardour-n ewn-fervor-n ewn-fervour-n ewn-fervency-n ewn-fire-n ewn-fervidness-n" partOfSpeech="n" dc:subject="noun.feeling">
      <Definition>feelings of great warmth and intensity</Definition>
      <SynsetRelation relType="hypernym" target="ewn-07496036-n"/> <!-- passion, passionateness -->
      <SynsetRelation relType="hyponym" target="ewn-07496925-n"/> <!-- zeal -->
      <Example>he spoke with great ardor</Example>
    </Synset>
    <!-- storminess -->
    <Synset id="ewn-07496765-n" ili="i76052" members="ewn-storminess-n" partOfSpeech="n" dc:subject="noun.feeling">
      <Definition>violent passion in speech or action</Definition>
      <SynsetRelation relType="hypernym" target="ewn-07496036-n"/> <!-- passion, passionateness -->
      <Example>frightened by the storminess of their argument</Example>
    </Synset>
    <!-- zeal -->
    <Synset id="ewn-07496925-n" ili="i76053" members="ewn-zeal-n" partOfSpeech="n" dc:subject="noun.feeling">
      <Definition>excessive fervor to do something or accomplish some end</Definition>
      <SynsetRelation relType="hypernym" target="ewn-07496515-n"/> <!-- ardor, ardour, fervency, fervor, fervidness, fervour, fire -->
      <SynsetRelation relType="hyponym" target="ewn-92426918-n"/>
      <Example>he had an absolute zeal for litigation</Example>
    </Synset>
    <!-- sentiment -->
    <Synset id="ewn-07497091-n" ili="i76054" members="ewn-sentiment-n" partOfSpeech="n" dc:subject="noun.feeling">
      <Definition>tender, romantic, or nostalgic feeling or emotion</Definition>
      <SynsetRelation relType="hypernym" target="ewn-00026390-n"/> <!-- feeling -->
      <SynsetRelation relType="hyponym" target="ewn-07497268-n"/> <!-- sentimentality -->
      <SynsetRelation relType="hyponym" target="ewn-07497508-n"/> <!-- razbliuto -->
    </Synset>
    <!-- sentimentality -->
    <Synset id="ewn-07497268-n" ili="i76055" members="ewn-sentimentality-n" partOfSpeech="n" dc:subject="noun.feeling">
      <Definition>extravagant or affected feeling or emotion</Definition>
      <SynsetRelation relType="hypernym" target="ewn-07497091-n"/> <!-- sentiment -->
      <SynsetRelation relType="hyponym" target="ewn-07497407-n"/> <!-- mawkishness, bathos -->
    </Synset>
    <!-- mawkishness, bathos -->
    <Synset id="ewn-07497407-n" ili="i76056" members="ewn-mawkishness-n ewn-bathos-n" partOfSpeech="n" dc:subject="noun.feeling">
      <Definition>insincere pathos</Definition>
      <SynsetRelation relType="hypernym" target="ewn-07497268-n"/> <!-- sentimentality -->
    </Synset>
    <!-- razbliuto -->
    <Synset id="ewn-07497508-n" ili="i76057" members="ewn-razbliuto-n" partOfSpeech="n" dc:subject="noun.feeling">
      <Definition>the sentimental feeling you have about someone you once loved but no longer do</Definition>
      <SynsetRelation relType="hypernym" target="ewn-07497091-n"/> <!-- sentiment -->
      <SynsetRelation relType="domain_region" target="ewn-09025654-n"/> <!-- USSR, Soviet Union, Russia, Union of Soviet Socialist Republics -->
    </Synset>
    <!-- complex -->
    <Synset id="ewn-07497661-n" ili="i76058" members="ewn-complex-n" partOfSpeech="n" dc:subject="noun.feeling">
      <Definition>(psychoanalysis) a combination of emotions and impulses that have been rejected from awareness but still influence a person&apos;s behavior</Definition>
      <SynsetRelation relType="hypernym" target="ewn-00026390-n"/> <!-- feeling -->
      <SynsetRelation relType="domain_topic" target="ewn-00705558-n"/> <!-- depth psychology, analysis, psychoanalysis -->
      <SynsetRelation relType="hyponym" target="ewn-07497922-n"/> <!-- Oedipal complex, Oedipus complex -->
      <SynsetRelation relType="hyponym" target="ewn-07498145-n"/> <!-- Electra complex -->
      <SynsetRelation relType="hyponym" target="ewn-07498260-n"/> <!-- inferiority complex -->
    </Synset>
    <!-- Oedipal complex, Oedipus complex -->
    <Synset id="ewn-07497922-n" ili="i76059" members="ewn-Oedipus_complex-n ewn-Oedipal_complex-n" partOfSpeech="n" dc:subject="noun.feeling">
      <Definition>a complex of males; desire to possess the mother sexually and to exclude the father; said to be a source of personality disorders if unresolved</Definition>
      <SynsetRelation relType="hypernym" target="ewn-07497661-n"/> <!-- complex -->
    </Synset>
    <!-- Electra complex -->
    <Synset id="ewn-07498145-n" ili="i76060" members="ewn-Electra_complex-n" partOfSpeech="n" dc:subject="noun.feeling">
      <Definition>a complex of females; sexual attraction to the father</Definition>
      <SynsetRelation relType="hypernym" target="ewn-07497661-n"/> <!-- complex -->
    </Synset>
    <!-- inferiority complex -->
    <Synset id="ewn-07498260-n" ili="i76061" members="ewn-inferiority_complex-n" partOfSpeech="n" dc:subject="noun.feeling">
      <Definition>a sense of personal inferiority arising from conflict between the desire to be noticed and the fear of being humiliated</Definition>
      <SynsetRelation relType="hypernym" target="ewn-07497661-n"/> <!-- complex -->
    </Synset>
    <!-- ambivalence, ambivalency -->
    <Synset id="ewn-07498445-n" ili="i76062" members="ewn-ambivalence-n ewn-ambivalency-n" partOfSpeech="n" dc:subject="noun.feeling">
      <Definition>mixed feelings or emotions</Definition>
      <SynsetRelation relType="hypernym" target="ewn-00026390-n"/> <!-- feeling -->
      <SynsetRelation relType="hyponym" target="ewn-07498579-n"/> <!-- conflict -->
    </Synset>
    <!-- conflict -->
    <Synset id="ewn-07498579-n" ili="i76063" members="ewn-conflict-n" partOfSpeech="n" dc:subject="noun.feeling">
      <Definition>opposition between two simultaneous but incompatible feelings</Definition>
      <SynsetRelation relType="hypernym" target="ewn-07498445-n"/> <!-- ambivalence, ambivalency -->
      <Example>he was immobilized by conflict and indecision</Example>
    </Synset>
    <!-- apathy -->
    <Synset id="ewn-07498762-n" ili="i76064" members="ewn-apathy-n" partOfSpeech="n" dc:subject="noun.feeling">
      <Definition>an absence of emotion or enthusiasm</Definition>
      <SynsetRelation relType="hypernym" target="ewn-00026390-n"/> <!-- feeling -->
      <SynsetRelation relType="hyponym" target="ewn-07498922-n"/> <!-- emotionlessness, phlegm, impassivity, unemotionality, indifference, stolidity, impassiveness -->
      <SynsetRelation relType="hyponym" target="ewn-07499249-n"/> <!-- listlessness, lassitude, languor -->
    </Synset>
    <!-- emotionlessness, phlegm, impassivity, unemotionality, indifference, stolidity, impassiveness -->
    <Synset id="ewn-07498922-n" ili="i76065" members="ewn-emotionlessness-n ewn-impassivity-n ewn-impassiveness-n ewn-phlegm-n ewn-indifference-n ewn-stolidity-n ewn-unemotionality-n" partOfSpeech="n" dc:subject="noun.feeling">
      <Definition>apathy demonstrated by an absence of emotional reactions</Definition>
      <SynsetRelation relType="hypernym" target="ewn-07498762-n"/> <!-- apathy -->
    </Synset>
    <!-- listlessness, lassitude, languor -->
    <Synset id="ewn-07499249-n" ili="i76066" members="ewn-languor-n ewn-lassitude-n ewn-listlessness-n" partOfSpeech="n" dc:subject="noun.feeling">
      <Definition>a feeling of lack of interest or energy</Definition>
      <SynsetRelation relType="hypernym" target="ewn-07498762-n"/> <!-- apathy -->
    </Synset>
    <!-- desire -->
    <Synset id="ewn-07499405-n" ili="i76067" members="ewn-desire-n" partOfSpeech="n" dc:subject="noun.feeling">
      <Definition>the feeling that accompanies an unsatisfied state</Definition>
      <SynsetRelation relType="hypernym" target="ewn-00026390-n"/> <!-- feeling -->
      <SynsetRelation relType="hyponym" target="ewn-07499687-n"/> <!-- dream, ambition, aspiration -->
      <SynsetRelation relType="hyponym" target="ewn-07500343-n"/> <!-- bloodlust -->
      <SynsetRelation relType="hyponym" target="ewn-07500421-n"/> <!-- temptation -->
      <SynsetRelation relType="hyponym" target="ewn-07500615-n"/> <!-- craving -->
      <SynsetRelation relType="hyponym" target="ewn-07501369-n"/> <!-- wish, wishing, want -->
      <SynsetRelation relType="hyponym" target="ewn-07501768-n"/> <!-- hungriness, longing, yearning -->
      <SynsetRelation relType="hyponym" target="ewn-07503095-n"/> <!-- eros, concupiscence, physical attraction, sexual desire -->
      <SynsetRelation relType="hyponym" target="ewn-07505591-n"/> <!-- itch, urge -->
      <SynsetRelation relType="hyponym" target="ewn-07505719-n"/> <!-- impulse, whim, caprice -->
    </Synset>
    <!-- dream, ambition, aspiration -->
    <Synset id="ewn-07499687-n" ili="i76068" members="ewn-ambition-n ewn-aspiration-n ewn-dream-n" partOfSpeech="n" dc:subject="noun.feeling">
      <Definition>a cherished desire</Definition>
      <SynsetRelation relType="hypernym" target="ewn-07499405-n"/> <!-- desire -->
      <SynsetRelation relType="hyponym" target="ewn-07499932-n"/> <!-- American Dream -->
      <SynsetRelation relType="hyponym" target="ewn-07500069-n"/> <!-- emulation -->
      <SynsetRelation relType="hyponym" target="ewn-07500187-n"/> <!-- nationalism -->
      <Example>his ambition is to own his own business</Example>
    </Synset>
    <!-- American Dream -->
    <Synset id="ewn-07499932-n" ili="i76069" members="ewn-American_Dream-n" partOfSpeech="n" dc:subject="noun.feeling">
      <Definition>the widespread aspiration of Americans to live better than their parents did</Definition>
      <SynsetRelation relType="hypernym" target="ewn-07499687-n"/> <!-- dream, ambition, aspiration -->
    </Synset>
    <!-- emulation -->
    <Synset id="ewn-07500069-n" ili="i76070" members="ewn-emulation-n" partOfSpeech="n" dc:subject="noun.feeling">
      <Definition>ambition to equal or excel</Definition>
      <SynsetRelation relType="hypernym" target="ewn-07499687-n"/> <!-- dream, ambition, aspiration -->
    </Synset>
    <!-- nationalism -->
    <Synset id="ewn-07500187-n" ili="i76071" members="ewn-nationalism-n" partOfSpeech="n" dc:subject="noun.feeling">
      <Definition>the aspiration for national independence felt by people under foreign domination</Definition>
      <SynsetRelation relType="hypernym" target="ewn-07499687-n"/> <!-- dream, ambition, aspiration -->
    </Synset>
    <!-- bloodlust -->
    <Synset id="ewn-07500343-n" ili="i76072" members="ewn-bloodlust-n" partOfSpeech="n" dc:subject="noun.feeling">
      <Definition>a desire for bloodshed</Definition>
      <SynsetRelation relType="hypernym" target="ewn-07499405-n"/> <!-- desire -->
    </Synset>
    <!-- temptation -->
    <Synset id="ewn-07500421-n" ili="i76073" members="ewn-temptation-n" partOfSpeech="n" dc:subject="noun.feeling">
      <Definition>the desire to have or do something that you know you should avoid</Definition>
      <SynsetRelation relType="hypernym" target="ewn-07499405-n"/> <!-- desire -->
      <Example>he felt the temptation and his will power weakened</Example>
    </Synset>
    <!-- craving -->
    <Synset id="ewn-07500615-n" ili="i76074" members="ewn-craving-n" partOfSpeech="n" dc:subject="noun.feeling">
      <Definition>an intense desire for some particular thing</Definition>
      <SynsetRelation relType="hypernym" target="ewn-07499405-n"/> <!-- desire -->
      <SynsetRelation relType="hyponym" target="ewn-07500766-n"/> <!-- appetence, appetency, appetite -->
      <SynsetRelation relType="hyponym" target="ewn-07501285-n"/> <!-- addiction -->
    </Synset>
    <!-- appetence, appetency, appetite -->
    <Synset id="ewn-07500766-n" ili="i76075" members="ewn-appetite-n ewn-appetency-n ewn-appetence-n" partOfSpeech="n" dc:subject="noun.feeling">
      <Definition>a feeling of craving something</Definition>
      <SynsetRelation relType="hypernym" target="ewn-07500615-n"/> <!-- craving -->
      <SynsetRelation relType="hyponym" target="ewn-07501056-n"/> <!-- stomach -->
      <SynsetRelation relType="hyponym" target="ewn-07501195-n"/> <!-- sweet tooth -->
      <Example>an appetite for life</Example>
      <Example dc:source="Granville Hicks">the object of life is to satisfy as many appetencies as possible</Example>
    </Synset>
    <!-- stomach -->
    <Synset id="ewn-07501056-n" ili="i76076" members="ewn-stomach-n" partOfSpeech="n" dc:subject="noun.feeling">
      <Definition>an appetite for food</Definition>
      <SynsetRelation relType="hypernym" target="ewn-07500766-n"/> <!-- appetence, appetency, appetite -->
      <Example>exercise gave him a good stomach for dinner</Example>
    </Synset>
    <!-- sweet tooth -->
    <Synset id="ewn-07501195-n" ili="i76077" members="ewn-sweet_tooth-n" partOfSpeech="n" dc:subject="noun.feeling">
      <Definition>a strong appetite for sweet food</Definition>
      <SynsetRelation relType="hypernym" target="ewn-07500766-n"/> <!-- appetence, appetency, appetite -->
    </Synset>
    <!-- addiction -->
    <Synset id="ewn-07501285-n" ili="i76078" members="ewn-addiction-n" partOfSpeech="n" dc:subject="noun.feeling">
      <Definition>an abnormally strong craving</Definition>
      <SynsetRelation relType="hypernym" target="ewn-07500615-n"/> <!-- craving -->
    </Synset>
    <!-- wish, wishing, want -->
    <Synset id="ewn-07501369-n" ili="i76079" members="ewn-wish-n ewn-wishing-n ewn-want-n" partOfSpeech="n" dc:subject="noun.feeling">
      <Definition>a specific feeling of desire</Definition>
      <SynsetRelation relType="hypernym" target="ewn-07499405-n"/> <!-- desire -->
      <SynsetRelation relType="hyponym" target="ewn-07501667-n"/> <!-- velleity -->
      <Example>he got his wish</Example>
      <Example>he was above all wishing and desire</Example>
    </Synset>
    <!-- velleity -->
    <Synset id="ewn-07501667-n" ili="i76080" members="ewn-velleity-n" partOfSpeech="n" dc:subject="noun.feeling">
      <Definition>a mere wish, unaccompanied by effort to obtain</Definition>
      <SynsetRelation relType="hypernym" target="ewn-07501369-n"/> <!-- wish, wishing, want -->
    </Synset>
    <!-- hungriness, longing, yearning -->
    <Synset id="ewn-07501768-n" ili="i76081" members="ewn-longing-n ewn-yearning-n ewn-hungriness-n" partOfSpeech="n" dc:subject="noun.feeling">
      <Definition>prolonged unfulfilled desire or need</Definition>
      <SynsetRelation relType="hypernym" target="ewn-07499405-n"/> <!-- desire -->
      <SynsetRelation relType="hyponym" target="ewn-07502062-n"/> <!-- hankering, yen -->
      <SynsetRelation relType="hyponym" target="ewn-07502203-n"/> <!-- pining -->
      <SynsetRelation relType="hyponym" target="ewn-07502317-n"/> <!-- wishfulness -->
      <SynsetRelation relType="hyponym" target="ewn-07502416-n"/> <!-- wistfulness -->
      <SynsetRelation relType="hyponym" target="ewn-07502515-n"/> <!-- nostalgia -->
      <SynsetRelation relType="hyponym" target="ewn-07554353-n"/> <!-- discontentedness, discontent, discontentment -->
    </Synset>
    <!-- hankering, yen -->
    <Synset id="ewn-07502062-n" ili="i76082" members="ewn-hankering-n ewn-yen-n" partOfSpeech="n" dc:subject="noun.feeling">
      <Definition>a yearning for something or to do something</Definition>
      <SynsetRelation relType="hypernym" target="ewn-07501768-n"/> <!-- hungriness, longing, yearning -->
    </Synset>
    <!-- pining -->
    <Synset id="ewn-07502203-n" ili="i76083" members="ewn-pining-n" partOfSpeech="n" dc:subject="noun.feeling">
      <Definition>a feeling of deep longing</Definition>
      <SynsetRelation relType="hypernym" target="ewn-07501768-n"/> <!-- hungriness, longing, yearning -->
      <SynsetRelation relType="hyponym" target="ewn-07502633-n"/> <!-- lovesickness -->
    </Synset>
    <!-- wishfulness -->
    <Synset id="ewn-07502317-n" ili="i76084" members="ewn-wishfulness-n" partOfSpeech="n" dc:subject="noun.feeling">
      <Definition>an unrealistic yearning</Definition>
      <SynsetRelation relType="hypernym" target="ewn-07501768-n"/> <!-- hungriness, longing, yearning -->
    </Synset>
    <!-- wistfulness -->
    <Synset id="ewn-07502416-n" ili="i76085" members="ewn-wistfulness-n" partOfSpeech="n" dc:subject="noun.feeling">
      <Definition>a sadly pensive longing</Definition>
      <SynsetRelation relType="hypernym" target="ewn-07501768-n"/> <!-- hungriness, longing, yearning -->
    </Synset>
    <!-- nostalgia -->
    <Synset id="ewn-07502515-n" ili="i76086" members="ewn-nostalgia-n" partOfSpeech="n" dc:subject="noun.feeling">
      <Definition>longing for something past</Definition>
      <SynsetRelation relType="hypernym" target="ewn-07501768-n"/> <!-- hungriness, longing, yearning -->
      <SynsetRelation relType="hyponym" target="ewn-07502734-n"/> <!-- homesickness -->
    </Synset>
    <!-- lovesickness -->
    <Synset id="ewn-07502633-n" ili="i76087" members="ewn-lovesickness-n" partOfSpeech="n" dc:subject="noun.feeling">
      <Definition>a pining for a loved one</Definition>
      <SynsetRelation relType="hypernym" target="ewn-07502203-n"/> <!-- pining -->
    </Synset>
    <!-- homesickness -->
    <Synset id="ewn-07502734-n" ili="i76088" members="ewn-homesickness-n" partOfSpeech="n" dc:subject="noun.feeling">
      <Definition>a longing to return home</Definition>
      <SynsetRelation relType="hypernym" target="ewn-07502515-n"/> <!-- nostalgia -->
    </Synset>
    <!-- sexual urge, sex -->
    <Synset id="ewn-07502835-n" ili="i76089" members="ewn-sex-n ewn-sexual_urge-n" partOfSpeech="n" dc:subject="noun.feeling">
      <Definition>all of the feelings resulting from the urge to gratify sexual impulses</Definition>
      <SynsetRelation relType="hypernym" target="ewn-00026390-n"/> <!-- feeling -->
      <Example>he wanted a better sex life</Example>
      <Example>the film contained no sex or violence</Example>
    </Synset>
    <!-- eros, concupiscence, physical attraction, sexual desire -->
    <Synset id="ewn-07503095-n" ili="i76090" members="ewn-sexual_desire-n ewn-eros-n ewn-concupiscence-n ewn-physical_attraction-n" partOfSpeech="n" dc:subject="noun.feeling">
      <Definition>a desire for sexual intimacy</Definition>
      <SynsetRelation relType="hypernym" target="ewn-07499405-n"/> <!-- desire -->
      <SynsetRelation relType="hyponym" target="ewn-07503480-n"/> <!-- erotic love, love, sexual love -->
      <SynsetRelation relType="hyponym" target="ewn-07503707-n"/> <!-- aphrodisia -->
      <SynsetRelation relType="hyponym" target="ewn-07503816-n"/> <!-- anaphrodisia -->
      <SynsetRelation relType="hyponym" target="ewn-07503928-n"/> <!-- passion -->
      <SynsetRelation relType="hyponym" target="ewn-07504015-n"/> <!-- sensuality, sensualness, sensualism -->
      <SynsetRelation relType="hyponym" target="ewn-07504199-n"/> <!-- eroticism, sexiness, amorousness, erotism, amativeness -->
      <SynsetRelation relType="hyponym" target="ewn-07504434-n"/> <!-- fetish -->
      <SynsetRelation relType="hyponym" target="ewn-07504688-n"/> <!-- libido -->
      <SynsetRelation relType="hyponym" target="ewn-07504854-n"/> <!-- lecherousness, lust, lustfulness -->
      <SynsetRelation relType="hyponym" target="ewn-07505065-n"/> <!-- nymphomania -->
      <SynsetRelation relType="hyponym" target="ewn-07505182-n"/> <!-- satyriasis -->
      <SynsetRelation relType="hyponym" target="ewn-07505278-n"/> <!-- the hots -->
    </Synset>
    <!-- erotic love, love, sexual love -->
    <Synset id="ewn-07503480-n" ili="i76091" members="ewn-love-n ewn-sexual_love-n ewn-erotic_love-n" partOfSpeech="n" dc:subject="noun.feeling">
      <Definition>a deep feeling of sexual desire and attraction</Definition>
      <SynsetRelation relType="hypernym" target="ewn-07503095-n"/> <!-- eros, concupiscence, physical attraction, sexual desire -->
      <Example>their love left them indifferent to their surroundings</Example>
      <Example>she was his first love</Example>
    </Synset>
    <!-- aphrodisia -->
    <Synset id="ewn-07503707-n" ili="i76092" members="ewn-aphrodisia-n" partOfSpeech="n" dc:subject="noun.feeling">
      <Definition>a desire for heterosexual intimacy</Definition>
      <SynsetRelation relType="hypernym" target="ewn-07503095-n"/> <!-- eros, concupiscence, physical attraction, sexual desire -->
    </Synset>
    <!-- anaphrodisia -->
    <Synset id="ewn-07503816-n" ili="i76093" members="ewn-anaphrodisia-n" partOfSpeech="n" dc:subject="noun.feeling">
      <Definition>decline or absence of sexual desire</Definition>
      <SynsetRelation relType="hypernym" target="ewn-07503095-n"/> <!-- eros, concupiscence, physical attraction, sexual desire -->
    </Synset>
    <!-- passion -->
    <Synset id="ewn-07503928-n" ili="i76094" members="ewn-passion-n" partOfSpeech="n" dc:subject="noun.feeling">
      <Definition>a feeling of strong sexual desire</Definition>
      <SynsetRelation relType="hypernym" target="ewn-07503095-n"/> <!-- eros, concupiscence, physical attraction, sexual desire -->
    </Synset>
    <!-- sensuality, sensualness, sensualism -->
    <Synset id="ewn-07504015-n" ili="i76095" members="ewn-sensuality-n ewn-sensualness-n ewn-sensualism-n" partOfSpeech="n" dc:subject="noun.feeling">
      <Definition>desire for sensual pleasures</Definition>
      <SynsetRelation relType="hypernym" target="ewn-07503095-n"/> <!-- eros, concupiscence, physical attraction, sexual desire -->
    </Synset>
    <!-- eroticism, sexiness, amorousness, erotism, amativeness -->
    <Synset id="ewn-07504199-n" ili="i76096" members="ewn-amorousness-n ewn-eroticism-n ewn-erotism-n ewn-sexiness-n ewn-amativeness-n" partOfSpeech="n" dc:subject="noun.feeling">
      <Definition>the arousal of feelings of sexual desire</Definition>
      <SynsetRelation relType="hypernym" target="ewn-07503095-n"/> <!-- eros, concupiscence, physical attraction, sexual desire -->
      <SynsetRelation relType="hyponym" target="ewn-07505354-n"/> <!-- pruriency, carnality, lubricity, lasciviousness, prurience -->
    </Synset>
    <!-- fetish -->
    <Synset id="ewn-07504434-n" ili="i76097" members="ewn-fetish-n" partOfSpeech="n" dc:subject="noun.feeling">
      <Definition>a form of sexual desire in which gratification depends to an abnormal degree on some object or item of clothing or part of the body</Definition>
      <SynsetRelation relType="hypernym" target="ewn-07503095-n"/> <!-- eros, concupiscence, physical attraction, sexual desire -->
      <Example>common male fetishes are breasts, legs, hair, shoes, and underwear</Example>
    </Synset>
    <!-- libido -->
    <Synset id="ewn-07504688-n" ili="i76098" members="ewn-libido-n" partOfSpeech="n" dc:subject="noun.feeling">
      <Definition>(psychoanalysis) a Freudian term for sexual urge or desire</Definition>
      <SynsetRelation relType="hypernym" target="ewn-07503095-n"/> <!-- eros, concupiscence, physical attraction, sexual desire -->
      <SynsetRelation relType="domain_topic" target="ewn-00705558-n"/> <!-- depth psychology, analysis, psychoanalysis -->
    </Synset>
    <!-- lecherousness, lust, lustfulness -->
    <Synset id="ewn-07504854-n" ili="i76099" members="ewn-lecherousness-n ewn-lust-n ewn-lustfulness-n" partOfSpeech="n" dc:subject="noun.feeling">
      <Definition>a strong sexual desire</Definition>
      <SynsetRelation relType="hypernym" target="ewn-07503095-n"/> <!-- eros, concupiscence, physical attraction, sexual desire -->
    </Synset>
    <!-- nymphomania -->
    <Synset id="ewn-07505065-n" ili="i76100" members="ewn-nymphomania-n" partOfSpeech="n" dc:subject="noun.feeling">
      <Definition>abnormally intense sexual desire in women</Definition>
      <SynsetRelation relType="hypernym" target="ewn-07503095-n"/> <!-- eros, concupiscence, physical attraction, sexual desire -->
    </Synset>
    <!-- satyriasis -->
    <Synset id="ewn-07505182-n" ili="i76101" members="ewn-satyriasis-n" partOfSpeech="n" dc:subject="noun.feeling">
      <Definition>abnormally intense sexual desire in men</Definition>
      <SynsetRelation relType="hypernym" target="ewn-07503095-n"/> <!-- eros, concupiscence, physical attraction, sexual desire -->
    </Synset>
    <!-- the hots -->
    <Synset id="ewn-07505278-n" ili="i76102" members="ewn-the_hots-n" partOfSpeech="n" dc:subject="noun.feeling">
      <Definition>intense sexual desire</Definition>
      <SynsetRelation relType="hypernym" target="ewn-07503095-n"/> <!-- eros, concupiscence, physical attraction, sexual desire -->
    </Synset>
    <!-- pruriency, carnality, lubricity, lasciviousness, prurience -->
    <Synset id="ewn-07505354-n" ili="i76103" members="ewn-prurience-n ewn-pruriency-n ewn-lasciviousness-n ewn-carnality-n ewn-lubricity-n" partOfSpeech="n" dc:subject="noun.feeling">
      <Definition>feeling morbid sexual desire or a propensity to lewdness</Definition>
      <SynsetRelation relType="hypernym" target="ewn-07504199-n"/> <!-- eroticism, sexiness, amorousness, erotism, amativeness -->
    </Synset>
    <!-- itch, urge -->
    <Synset id="ewn-07505591-n" ili="i76104" members="ewn-urge-n ewn-itch-n" partOfSpeech="n" dc:subject="noun.feeling">
      <Definition>a strong restless desire</Definition>
      <SynsetRelation relType="hypernym" target="ewn-07499405-n"/> <!-- desire -->
      <Example>why this urge to travel?</Example>
    </Synset>
    <!-- impulse, whim, caprice -->
    <Synset id="ewn-07505719-n" ili="i76105" members="ewn-caprice-n ewn-impulse-n ewn-whim-n" partOfSpeech="n" dc:subject="noun.feeling">
      <Definition>a sudden desire</Definition>
      <SynsetRelation relType="hypernym" target="ewn-07499405-n"/> <!-- desire -->
      <Example>he bought it on an impulse</Example>
    </Synset>
    <!-- pleasure, pleasance -->
    <Synset id="ewn-07505853-n" ili="i76106" members="ewn-pleasure-n ewn-pleasance-n" partOfSpeech="n" dc:subject="noun.feeling">
      <Definition>a fundamental feeling that is hard to define but that people desire to experience</Definition>
      <SynsetRelation relType="hypernym" target="ewn-00026390-n"/> <!-- feeling -->
      <SynsetRelation relType="hyponym" target="ewn-07506178-n"/> <!-- delectation, delight -->
      <SynsetRelation relType="hyponym" target="ewn-07506848-n"/> <!-- enjoyment -->
      <SynsetRelation relType="hyponym" target="ewn-07507310-n"/> <!-- pleasantness -->
      <SynsetRelation relType="hyponym" target="ewn-07507656-n"/> <!-- comfort -->
      <SynsetRelation relType="hyponym" target="ewn-07508667-n"/> <!-- sexual pleasure -->
      <Example>he was tingling with pleasure</Example>
    </Synset>
    <!-- delectation, delight -->
    <Synset id="ewn-07506178-n" ili="i76107" members="ewn-delight-n ewn-delectation-n" partOfSpeech="n" dc:subject="noun.feeling">
      <Definition>a feeling of extreme pleasure or satisfaction</Definition>
      <SynsetRelation relType="hypernym" target="ewn-07505853-n"/> <!-- pleasure, pleasance -->
      <SynsetRelation relType="hyponym" target="ewn-07506426-n"/> <!-- entrancement, ravishment -->
      <SynsetRelation relType="hyponym" target="ewn-07506616-n"/> <!-- amusement -->
      <SynsetRelation relType="hyponym" target="ewn-07506731-n"/> <!-- Schadenfreude -->
      <Example>his delight to see her was obvious to all</Example>
    </Synset>
    <!-- entrancement, ravishment -->
    <Synset id="ewn-07506426-n" ili="i76108" members="ewn-entrancement-n ewn-ravishment-n" partOfSpeech="n" dc:subject="noun.feeling">
      <Definition>a feeling of delight at being filled with wonder and enchantment</Definition>
      <SynsetRelation relType="hypernym" target="ewn-07506178-n"/> <!-- delectation, delight -->
    </Synset>
    <!-- amusement -->
    <Synset id="ewn-07506616-n" ili="i76109" members="ewn-amusement-n" partOfSpeech="n" dc:subject="noun.feeling">
      <Definition>a feeling of delight at being entertained</Definition>
      <SynsetRelation relType="hypernym" target="ewn-07506178-n"/> <!-- delectation, delight -->
    </Synset>
    <!-- Schadenfreude -->
    <Synset id="ewn-07506731-n" ili="i76110" members="ewn-Schadenfreude-n" partOfSpeech="n" dc:subject="noun.feeling">
      <Definition>delight in another person&apos;s misfortune</Definition>
      <SynsetRelation relType="hypernym" target="ewn-07506178-n"/> <!-- delectation, delight -->
      <SynsetRelation relType="domain_region" target="ewn-08784821-n"/> <!-- Federal Republic of Germany, FRG, Deutschland, Germany -->
    </Synset>
    <!-- enjoyment -->
    <Synset id="ewn-07506848-n" ili="i76111" members="ewn-enjoyment-n" partOfSpeech="n" dc:subject="noun.feeling">
      <Definition>the pleasure felt when having a good time</Definition>
      <SynsetRelation relType="hypernym" target="ewn-07505853-n"/> <!-- pleasure, pleasance -->
      <SynsetRelation relType="hyponym" target="ewn-07507035-n"/> <!-- joie de vivre -->
      <SynsetRelation relType="hyponym" target="ewn-07507121-n"/> <!-- zest, zestfulness, gusto, relish -->
    </Synset>
    <!-- joie de vivre -->
    <Synset id="ewn-07507035-n" ili="i76112" members="ewn-joie_de_vivre-n" partOfSpeech="n" dc:subject="noun.feeling">
      <Definition>a keen enjoyment of living</Definition>
      <SynsetRelation relType="hypernym" target="ewn-07506848-n"/> <!-- enjoyment -->
    </Synset>
    <!-- zest, zestfulness, gusto, relish -->
    <Synset id="ewn-07507121-n" ili="i76113" members="ewn-gusto-n ewn-relish-n ewn-zest-n ewn-zestfulness-n" partOfSpeech="n" dc:subject="noun.feeling">
      <Definition>vigorous and enthusiastic enjoyment</Definition>
      <SynsetRelation relType="hypernym" target="ewn-07506848-n"/> <!-- enjoyment -->
      <SynsetRelation relType="hypernym" target="ewn-07570579-n"/> <!-- enthusiasm -->
    </Synset>
    <!-- pleasantness -->
    <Synset id="ewn-07507310-n" ili="i76114" members="ewn-pleasantness-n" partOfSpeech="n" dc:subject="noun.feeling">
      <Definition>the feeling caused by agreeable stimuli; one pole of a continuum of states of feeling</Definition>
      <SynsetRelation relType="hypernym" target="ewn-07505853-n"/> <!-- pleasure, pleasance -->
      <SynsetRelation relType="hyponym" target="ewn-07507508-n"/> <!-- afterglow -->
    </Synset>
    <!-- afterglow -->
    <Synset id="ewn-07507508-n" ili="i76115" members="ewn-afterglow-n" partOfSpeech="n" dc:subject="noun.feeling">
      <Definition>the pleasure of remembering some pleasant event</Definition>
      <SynsetRelation relType="hypernym" target="ewn-07507310-n"/> <!-- pleasantness -->
      <Example>he basked in the afterglow of his victory</Example>
    </Synset>
    <!-- comfort -->
    <Synset id="ewn-07507656-n" ili="i76116" members="ewn-comfort-n" partOfSpeech="n" dc:subject="noun.feeling">
      <Definition>a feeling of freedom from worry or disappointment</Definition>
      <SynsetRelation relType="hypernym" target="ewn-07505853-n"/> <!-- pleasure, pleasance -->
      <SynsetRelation relType="hyponym" target="ewn-07507795-n"/> <!-- solacement, solace, consolation -->
      <SynsetRelation relType="hyponym" target="ewn-07508420-n"/> <!-- assuagement, alleviation, relief -->
    </Synset>
    <!-- solacement, solace, consolation -->
    <Synset id="ewn-07507795-n" ili="i76117" members="ewn-consolation-n ewn-solace-n ewn-solacement-n" partOfSpeech="n" dc:subject="noun.feeling">
      <Definition>the comfort you feel when consoled in times of disappointment</Definition>
      <SynsetRelation relType="hypernym" target="ewn-07507656-n"/> <!-- comfort -->
      <SynsetRelation relType="hyponym" target="ewn-07508068-n"/> <!-- cold comfort -->
      <SynsetRelation relType="hyponym" target="ewn-07508235-n"/> <!-- bright side, silver lining -->
      <Example>second place was no consolation to him</Example>
    </Synset>
    <!-- cold comfort -->
    <Synset id="ewn-07508068-n" ili="i76118" members="ewn-cold_comfort-n" partOfSpeech="n" dc:subject="noun.feeling">
      <Definition>very limited consolation or empathy</Definition>
      <SynsetRelation relType="hypernym" target="ewn-07507795-n"/> <!-- solacement, solace, consolation -->
      <Example>he told me that time heals all wounds but that was cold comfort to me</Example>
    </Synset>
    <!-- bright side, silver lining -->
    <Synset id="ewn-07508235-n" ili="i76119" members="ewn-silver_lining-n ewn-bright_side-n" partOfSpeech="n" dc:subject="noun.feeling">
      <Definition>a consoling aspect of a difficult situation</Definition>
      <SynsetRelation relType="hypernym" target="ewn-07507795-n"/> <!-- solacement, solace, consolation -->
      <Example>every cloud has a silver lining</Example>
      <Example>look on the bright side of it</Example>
    </Synset>
    <!-- assuagement, alleviation, relief -->
    <Synset id="ewn-07508420-n" ili="i76120" members="ewn-relief-n ewn-alleviation-n ewn-assuagement-n" partOfSpeech="n" dc:subject="noun.feeling">
      <Definition>the feeling that comes when something burdensome is removed or reduced</Definition>
      <SynsetRelation relType="hypernym" target="ewn-07507656-n"/> <!-- comfort -->
      <Example>as he heard the news he was suddenly flooded with relief</Example>
    </Synset>
    <!-- sexual pleasure -->
    <Synset id="ewn-07508667-n" ili="i76121" members="ewn-sexual_pleasure-n" partOfSpeech="n" dc:subject="noun.feeling">
      <Definition>pleasure derived from sexual activities</Definition>
      <SynsetRelation relType="hypernym" target="ewn-07505853-n"/> <!-- pleasure, pleasance -->
      <SynsetRelation relType="hyponym" target="ewn-07508822-n"/> <!-- algophilia, algolagnia -->
      <SynsetRelation relType="hyponym" target="ewn-07508970-n"/> <!-- sadism -->
      <SynsetRelation relType="hyponym" target="ewn-07509315-n"/> <!-- masochism -->
    </Synset>
    <!-- algophilia, algolagnia -->
    <Synset id="ewn-07508822-n" ili="i76122" members="ewn-algolagnia-n ewn-algophilia-n" partOfSpeech="n" dc:subject="noun.feeling">
      <Definition>sexual pleasure derived from inflicting or experiencing pain</Definition>
      <SynsetRelation relType="hypernym" target="ewn-07508667-n"/> <!-- sexual pleasure -->
    </Synset>
    <!-- sadism -->
    <Synset id="ewn-07508970-n" ili="i76123" members="ewn-sadism-n" partOfSpeech="n" dc:subject="noun.feeling">
      <Definition>sexual pleasure obtained by inflicting harm (physical or psychological) on others</Definition>
      <SynsetRelation relType="hypernym" target="ewn-07508667-n"/> <!-- sexual pleasure -->
      <SynsetRelation relType="hyponym" target="ewn-07509158-n"/> <!-- sadomasochism -->
    </Synset>
    <!-- sadomasochism -->
    <Synset id="ewn-07509158-n" ili="i76124" members="ewn-sadomasochism-n" partOfSpeech="n" dc:subject="noun.feeling">
      <Definition>sadism and masochism combined in one person</Definition>
      <SynsetRelation relType="hypernym" target="ewn-07508970-n"/> <!-- sadism -->
      <SynsetRelation relType="hypernym" target="ewn-07509315-n"/> <!-- masochism -->
    </Synset>
    <!-- masochism -->
    <Synset id="ewn-07509315-n" ili="i76125" members="ewn-masochism-n" partOfSpeech="n" dc:subject="noun.feeling">
      <Definition>sexual pleasure obtained from receiving punishment (physical or psychological)</Definition>
      <SynsetRelation relType="hypernym" target="ewn-07508667-n"/> <!-- sexual pleasure -->
      <SynsetRelation relType="hyponym" target="ewn-07509158-n"/> <!-- sadomasochism -->
    </Synset>
    <!-- painfulness, pain -->
    <Synset id="ewn-07509503-n" ili="i76126" members="ewn-pain-n ewn-painfulness-n" partOfSpeech="n" dc:subject="noun.feeling">
      <Definition>emotional distress; a fundamental feeling that people try to avoid</Definition>
      <SynsetRelation relType="hypernym" target="ewn-00026390-n"/> <!-- feeling -->
      <SynsetRelation relType="hyponym" target="ewn-07509822-n"/> <!-- growing pains -->
      <SynsetRelation relType="hyponym" target="ewn-07509927-n"/> <!-- unpleasantness -->
      <SynsetRelation relType="hyponym" target="ewn-07510376-n"/> <!-- mental anguish -->
      <SynsetRelation relType="hyponym" target="ewn-07510467-n"/> <!-- suffering, hurt -->
      <SynsetRelation relType="hyponym" target="ewn-07511603-n"/> <!-- suffering, hurt, distress -->
      <Example>the pain of loneliness</Example>
    </Synset>
    <!-- growing pains -->
    <Synset id="ewn-07509822-n" ili="i76127" members="ewn-growing_pains-n" partOfSpeech="n" dc:subject="noun.feeling">
      <Definition>emotional distress arising during adolescence</Definition>
      <SynsetRelation relType="hypernym" target="ewn-07509503-n"/> <!-- painfulness, pain -->
    </Synset>
    <!-- unpleasantness -->
    <Synset id="ewn-07509927-n" ili="i76128" members="ewn-unpleasantness-n" partOfSpeech="n" dc:subject="noun.feeling">
      <Definition>the feeling caused by disagreeable stimuli; one pole of a continuum of states of feeling</Definition>
      <SynsetRelation relType="hypernym" target="ewn-07509503-n"/> <!-- painfulness, pain -->
    </Synset>
    <!-- pang, twinge, stab -->
    <Synset id="ewn-07510112-n" ili="i76129" members="ewn-pang-n ewn-stab-n ewn-twinge-n" partOfSpeech="n" dc:subject="noun.feeling">
      <Definition>a sudden sharp feeling</Definition>
      <SynsetRelation relType="hypernym" target="ewn-00026390-n"/> <!-- feeling -->
      <SynsetRelation relType="hyponym" target="ewn-07510296-n"/> <!-- guilt pang -->
      <Example>pangs of regret</Example>
      <Example>she felt a stab of excitement</Example>
      <Example>twinges of conscience</Example>
    </Synset>
    <!-- guilt pang -->
    <Synset id="ewn-07510296-n" ili="i76130" members="ewn-guilt_pang-n" partOfSpeech="n" dc:subject="noun.feeling">
      <Definition>pangs of feeling guilty</Definition>
      <SynsetRelation relType="hypernym" target="ewn-07510112-n"/> <!-- pang, twinge, stab -->
    </Synset>
    <!-- mental anguish -->
    <Synset id="ewn-07510376-n" ili="i76131" members="ewn-mental_anguish-n" partOfSpeech="n" dc:subject="noun.feeling">
      <Definition>sustained dull painful emotion</Definition>
      <SynsetRelation relType="hypernym" target="ewn-07509503-n"/> <!-- painfulness, pain -->
    </Synset>
    <!-- suffering, hurt -->
    <Synset id="ewn-07510467-n" ili="i76132" members="ewn-suffering-n ewn-hurt-n" partOfSpeech="n" dc:subject="noun.feeling">
      <Definition>feelings of mental or physical pain</Definition>
      <SynsetRelation relType="hypernym" target="ewn-07509503-n"/> <!-- painfulness, pain -->
      <SynsetRelation relType="hyponym" target="ewn-07510691-n"/> <!-- torment, agony, torture -->
      <SynsetRelation relType="hyponym" target="ewn-07511018-n"/> <!-- throes -->
      <SynsetRelation relType="hyponym" target="ewn-07511113-n"/> <!-- soreness, irritation, discomfort -->
    </Synset>
    <!-- torment, agony, torture -->
    <Synset id="ewn-07510691-n" ili="i76133" members="ewn-agony-n ewn-torment-n ewn-torture-n" partOfSpeech="n" dc:subject="noun.feeling">
      <Definition>intense feelings of suffering; acute mental or physical pain</Definition>
      <SynsetRelation relType="hypernym" target="ewn-07510467-n"/> <!-- suffering, hurt -->
      <Example>an agony of doubt</Example>
      <Example>the torments of the damned</Example>
    </Synset>
    <!-- throes -->
    <Synset id="ewn-07511018-n" ili="i76134" members="ewn-throes-n" partOfSpeech="n" dc:subject="noun.feeling">
      <Definition>violent pangs of suffering</Definition>
      <SynsetRelation relType="hypernym" target="ewn-07510467-n"/> <!-- suffering, hurt -->
      <Example>death throes</Example>
    </Synset>
    <!-- soreness, irritation, discomfort -->
    <Synset id="ewn-07511113-n" ili="i76135" members="ewn-discomfort-n ewn-soreness-n ewn-irritation-n" partOfSpeech="n" dc:subject="noun.feeling">
      <Definition>an uncomfortable feeling of mental painfulness or distress</Definition>
      <SynsetRelation relType="hypernym" target="ewn-07510467-n"/> <!-- suffering, hurt -->
    </Synset>
    <!-- chafing -->
    <Synset id="ewn-07511306-n" ili="i76136" members="ewn-chafing-n" partOfSpeech="n" dc:subject="noun.feeling">
      <Definition>soreness or irritation of the skin caused by friction</Definition>
      <SynsetRelation relType="hypernym" target="ewn-14356022-n"/> <!-- tenderness, soreness, rawness -->
      <SynsetRelation relType="hyponym" target="ewn-07511431-n"/> <!-- intertrigo -->
    </Synset>
    <!-- intertrigo -->
    <Synset id="ewn-07511431-n" ili="i76137" members="ewn-intertrigo-n" partOfSpeech="n" dc:subject="noun.feeling">
      <Definition>chafing between two skin surfaces that are in contact (as in the armpit or under the breasts or between the thighs)</Definition>
      <SynsetRelation relType="hypernym" target="ewn-07511306-n"/> <!-- chafing -->
    </Synset>
    <!-- suffering, hurt, distress -->
    <Synset id="ewn-07511603-n" ili="i76138" members="ewn-distress-n ewn-hurt-n ewn-suffering-n" partOfSpeech="n" dc:subject="noun.feeling">
      <Definition>psychological suffering</Definition>
      <SynsetRelation relType="hypernym" target="ewn-07509503-n"/> <!-- painfulness, pain -->
      <SynsetRelation relType="hyponym" target="ewn-07511895-n"/> <!-- torment, anguish, torture -->
      <SynsetRelation relType="hyponym" target="ewn-07512064-n"/> <!-- self-torment, self-torture -->
      <SynsetRelation relType="hyponym" target="ewn-07512159-n"/> <!-- tsoris -->
      <SynsetRelation relType="hyponym" target="ewn-07512262-n"/> <!-- wound -->
      <Example>the death of his wife caused him great distress</Example>
    </Synset>
    <!-- torment, anguish, torture -->
    <Synset id="ewn-07511895-n" ili="i76139" members="ewn-anguish-n ewn-torment-n ewn-torture-n" partOfSpeech="n" dc:subject="noun.feeling">
      <Definition>extreme mental distress</Definition>
      <SynsetRelation relType="hypernym" target="ewn-07511603-n"/> <!-- suffering, hurt, distress -->
    </Synset>
    <!-- self-torment, self-torture -->
    <Synset id="ewn-07512064-n" ili="i76140" members="ewn-self-torture-n ewn-self-torment-n" partOfSpeech="n" dc:subject="noun.feeling">
      <Definition>self-imposed distress</Definition>
      <SynsetRelation relType="hypernym" target="ewn-07511603-n"/> <!-- suffering, hurt, distress -->
    </Synset>
    <!-- tsoris -->
    <Synset id="ewn-07512159-n" ili="i76141" members="ewn-tsoris-n" partOfSpeech="n" dc:subject="noun.feeling">
      <Definition>(Yiddish) trouble and suffering</Definition>
      <SynsetRelation relType="hypernym" target="ewn-07511603-n"/> <!-- suffering, hurt, distress -->
      <SynsetRelation relType="domain_topic" target="ewn-06963829-n"/> <!-- Yiddish -->
    </Synset>
    <!-- wound -->
    <Synset id="ewn-07512262-n" ili="i76142" members="ewn-wound-n" partOfSpeech="n" dc:subject="noun.feeling">
      <Definition>a figurative injury (to your feelings or pride)</Definition>
      <SynsetRelation relType="hypernym" target="ewn-07511603-n"/> <!-- suffering, hurt, distress -->
      <Example>he feared that mentioning it might reopen the wound</Example>
      <Example>deep in her breast lives the silent wound</Example>
      <Example dc:source="Robert Frost">The right reader of a good poem can tell the moment it strikes him that he has taken an immortal wound--that he will never get over it</Example>
    </Synset>
    <!-- liking -->
    <Synset id="ewn-07512613-n" ili="i76143" members="ewn-liking-n" partOfSpeech="n" dc:subject="noun.feeling">
      <Definition>a feeling of pleasure and enjoyment</Definition>
      <SynsetRelation relType="hypernym" target="ewn-00026390-n"/> <!-- feeling -->
      <SynsetRelation relType="hyponym" target="ewn-07512937-n"/> <!-- fondness, partiality, fancy -->
      <SynsetRelation relType="hyponym" target="ewn-07513215-n"/> <!-- captivation, enthrallment, enchantment, fascination -->
      <SynsetRelation relType="hyponym" target="ewn-07513449-n"/> <!-- taste, preference, predilection, penchant -->
      <SynsetRelation relType="hyponym" target="ewn-07514008-n"/> <!-- mysophilia -->
      <SynsetRelation relType="hyponym" target="ewn-07514093-n"/> <!-- inclination -->
      <SynsetRelation relType="hyponym" target="ewn-07514854-n"/> <!-- friendliness -->
      <SynsetRelation relType="hyponym" target="ewn-07515398-n"/> <!-- approval -->
      <SynsetRelation relType="hyponym" target="ewn-07515980-n"/> <!-- esteem, admiration -->
      <Example>I&apos;ve always had a liking for reading</Example>
      <Example>she developed a liking for gin</Example>
    </Synset>
    <!-- fondness, partiality, fancy -->
    <Synset id="ewn-07512937-n" ili="i76144" members="ewn-fondness-n ewn-fancy-n ewn-partiality-n" partOfSpeech="n" dc:subject="noun.feeling">
      <Definition>a predisposition to like something</Definition>
      <SynsetRelation relType="hypernym" target="ewn-07512613-n"/> <!-- liking -->
      <Example>he had a fondness for whiskey</Example>
      <Example>she had dismissed him quite brutally, relegating him to the status of a passing fancy, or less</Example>
    </Synset>
    <!-- captivation, enthrallment, enchantment, fascination -->
    <Synset id="ewn-07513215-n" ili="i76145" members="ewn-captivation-n ewn-enchantment-n ewn-enthrallment-n ewn-fascination-n" partOfSpeech="n" dc:subject="noun.feeling">
      <Definition>a feeling of great liking for something wonderful and unusual</Definition>
      <SynsetRelation relType="hypernym" target="ewn-07512613-n"/> <!-- liking -->
    </Synset>
    <!-- taste, preference, predilection, penchant -->
    <Synset id="ewn-07513449-n" ili="i76146" members="ewn-preference-n ewn-penchant-n ewn-predilection-n ewn-taste-n" partOfSpeech="n" dc:subject="noun.feeling">
      <Definition>a strong liking</Definition>
      <SynsetRelation relType="hypernym" target="ewn-07512613-n"/> <!-- liking -->
      <SynsetRelation relType="hyponym" target="ewn-07513694-n"/> <!-- acquired taste -->
      <SynsetRelation relType="hyponym" target="ewn-07513853-n"/> <!-- weakness -->
      <Example>my own preference is for good literature</Example>
      <Example>the Irish have a penchant for blarney</Example>
    </Synset>
    <!-- acquired taste -->
    <Synset id="ewn-07513694-n" ili="i76147" members="ewn-acquired_taste-n" partOfSpeech="n" dc:subject="noun.feeling">
      <Definition>a preference that is only acquired after considerable experience</Definition>
      <SynsetRelation relType="hypernym" target="ewn-07513449-n"/> <!-- taste, preference, predilection, penchant -->
      <Example>martinis are an acquired taste</Example>
    </Synset>
    <!-- weakness -->
    <Synset id="ewn-07513853-n" ili="i76148" members="ewn-weakness-n" partOfSpeech="n" dc:subject="noun.feeling">
      <Definition>a penchant for something even though it might not be good for you</Definition>
      <SynsetRelation relType="hypernym" target="ewn-07513449-n"/> <!-- taste, preference, predilection, penchant -->
      <Example>he has a weakness for chocolate</Example>
    </Synset>
    <!-- mysophilia -->
    <Synset id="ewn-07514008-n" ili="i76149" members="ewn-mysophilia-n" partOfSpeech="n" dc:subject="noun.feeling">
      <Definition>abnormal attraction to filth</Definition>
      <SynsetRelation relType="hypernym" target="ewn-07512613-n"/> <!-- liking -->
    </Synset>
    <!-- inclination -->
    <Synset id="ewn-07514093-n" ili="i76150" members="ewn-inclination-n" partOfSpeech="n" dc:subject="noun.feeling">
      <Definition>that toward which you are inclined to feel a liking</Definition>
      <SynsetRelation relType="hypernym" target="ewn-07512613-n"/> <!-- liking -->
      <SynsetRelation relType="hyponym" target="ewn-07514352-n"/> <!-- leaning, propensity, tendency -->
      <SynsetRelation relType="hyponym" target="ewn-07514515-n"/> <!-- stomach -->
      <SynsetRelation relType="hyponym" target="ewn-07514688-n"/> <!-- undertow -->
      <Example>her inclination is for classical music</Example>
    </Synset>
    <!-- leaning, propensity, tendency -->
    <Synset id="ewn-07514352-n" ili="i76151" members="ewn-leaning-n ewn-propensity-n ewn-tendency-n" partOfSpeech="n" dc:subject="noun.feeling">
      <Definition>an inclination to do something</Definition>
      <SynsetRelation relType="hypernym" target="ewn-07514093-n"/> <!-- inclination -->
      <Example>he felt leanings toward frivolity</Example>
    </Synset>
    <!-- stomach -->
    <Synset id="ewn-07514515-n" ili="i76152" members="ewn-stomach-n" partOfSpeech="n" dc:subject="noun.feeling">
      <Definition>an inclination or liking for things involving conflict or difficulty or unpleasantness</Definition>
      <SynsetRelation relType="hypernym" target="ewn-07514093-n"/> <!-- inclination -->
      <Example>he had no stomach for a fight</Example>
    </Synset>
    <!-- undertow -->
    <Synset id="ewn-07514688-n" ili="i76153" members="ewn-undertow-n" partOfSpeech="n" dc:subject="noun.feeling">
      <Definition>an inclination contrary to the strongest or prevailing feeling</Definition>
      <SynsetRelation relType="hypernym" target="ewn-07514093-n"/> <!-- inclination -->
      <Example>his account had a poignant undertow of regret</Example>
    </Synset>
    <!-- friendliness -->
    <Synset id="ewn-07514854-n" ili="i76154" members="ewn-friendliness-n" partOfSpeech="n" dc:subject="noun.feeling">
      <Definition>a feeling of liking for another person; enjoyment in their company</Definition>
      <SynsetRelation relType="hypernym" target="ewn-07512613-n"/> <!-- liking -->
      <SynsetRelation relType="hyponym" target="ewn-07515069-n"/> <!-- amicableness, amicability -->
      <SynsetRelation relType="hyponym" target="ewn-07515169-n"/> <!-- good will, goodwill -->
      <SynsetRelation relType="hyponym" target="ewn-07515281-n"/> <!-- brotherhood -->
    </Synset>
    <!-- amicableness, amicability -->
    <Synset id="ewn-07515069-n" ili="i76155" members="ewn-amicability-n ewn-amicableness-n" partOfSpeech="n" dc:subject="noun.feeling">
      <Definition>a disinclination to quarrel</Definition>
      <SynsetRelation relType="hypernym" target="ewn-07514854-n"/> <!-- friendliness -->
    </Synset>
    <!-- good will, goodwill -->
    <Synset id="ewn-07515169-n" ili="i76156" members="ewn-good_will-n ewn-goodwill-n" partOfSpeech="n" dc:subject="noun.feeling">
      <Definition>the friendly hope that something will succeed</Definition>
      <SynsetRelation relType="hypernym" target="ewn-07514854-n"/> <!-- friendliness -->
    </Synset>
    <!-- brotherhood -->
    <Synset id="ewn-07515281-n" ili="i76157" members="ewn-brotherhood-n" partOfSpeech="n" dc:subject="noun.feeling">
      <Definition>the feeling that men should treat one another like brothers</Definition>
      <SynsetRelation relType="hypernym" target="ewn-07514854-n"/> <!-- friendliness -->
    </Synset>
    <!-- approval -->
    <Synset id="ewn-07515398-n" ili="i76158" members="ewn-approval-n" partOfSpeech="n" dc:subject="noun.feeling">
      <Definition>a feeling of liking something or someone good</Definition>
      <SynsetRelation relType="hypernym" target="ewn-07512613-n"/> <!-- liking -->
      <SynsetRelation relType="hyponym" target="ewn-07515653-n"/> <!-- favor, favour -->
      <SynsetRelation relType="hyponym" target="ewn-07515851-n"/> <!-- approbation -->
      <Example>although she fussed at them, she secretly viewed all her children with approval</Example>
    </Synset>
    <!-- favor, favour -->
    <Synset id="ewn-07515653-n" ili="i76159" members="ewn-favor-n ewn-favour-n" partOfSpeech="n" dc:subject="noun.feeling">
      <Definition>a feeling of favorable regard</Definition>
      <SynsetRelation relType="hypernym" target="ewn-07515398-n"/> <!-- approval -->
    </Synset>
    <!-- approbation -->
    <Synset id="ewn-07515851-n" ili="i76160" members="ewn-approbation-n" partOfSpeech="n" dc:subject="noun.feeling">
      <Definition>official approval</Definition>
      <SynsetRelation relType="hypernym" target="ewn-07515398-n"/> <!-- approval -->
    </Synset>
    <!-- esteem, admiration -->
    <Synset id="ewn-07515980-n" ili="i76161" members="ewn-admiration-n ewn-esteem-n" partOfSpeech="n" dc:subject="noun.feeling">
      <Definition>a feeling of delighted approval and liking</Definition>
      <SynsetRelation relType="hypernym" target="ewn-07512613-n"/> <!-- liking -->
      <SynsetRelation relType="hyponym" target="ewn-07516196-n"/> <!-- Anglophilia -->
      <SynsetRelation relType="hyponym" target="ewn-07516332-n"/> <!-- hero worship -->
      <SynsetRelation relType="hyponym" target="ewn-07516433-n"/> <!-- philhellenism -->
      <SynsetRelation relType="hyponym" target="ewn-07516565-n"/> <!-- philogyny -->
    </Synset>
    <!-- Anglophilia -->
    <Synset id="ewn-07516196-n" ili="i76162" members="ewn-Anglophilia-n" partOfSpeech="n" dc:subject="noun.feeling">
      <Definition>admiration for Britain and British customs</Definition>
      <SynsetRelation relType="hypernym" target="ewn-07515980-n"/> <!-- esteem, admiration -->
    </Synset>
    <!-- hero worship -->
    <Synset id="ewn-07516332-n" ili="i76163" members="ewn-hero_worship-n" partOfSpeech="n" dc:subject="noun.feeling">
      <Definition>admiration for great men (or their memory)</Definition>
      <SynsetRelation relType="hypernym" target="ewn-07515980-n"/> <!-- esteem, admiration -->
    </Synset>
    <!-- philhellenism -->
    <Synset id="ewn-07516433-n" ili="i76164" members="ewn-philhellenism-n" partOfSpeech="n" dc:subject="noun.feeling">
      <Definition>admiration for Greece and the Greeks and Greek customs</Definition>
      <SynsetRelation relType="hypernym" target="ewn-07515980-n"/> <!-- esteem, admiration -->
    </Synset>
    <!-- philogyny -->
    <Synset id="ewn-07516565-n" ili="i76165" members="ewn-philogyny-n" partOfSpeech="n" dc:subject="noun.feeling">
      <Definition>admiration for women</Definition>
      <SynsetRelation relType="hypernym" target="ewn-07515980-n"/> <!-- esteem, admiration -->
    </Synset>
    <!-- adoration, worship -->
    <Synset id="ewn-07516659-n" ili="i76166" members="ewn-worship-n ewn-adoration-n" partOfSpeech="n" dc:subject="noun.feeling">
      <Definition>a feeling of profound love and admiration</Definition>
      <SynsetRelation relType="hypernym" target="ewn-07558676-n"/> <!-- love -->
      <SynsetRelation relType="hyponym" target="ewn-92439213-n"/>
    </Synset>
    <!-- dislike -->
    <Synset id="ewn-07516784-n" ili="i76167" members="ewn-dislike-n" partOfSpeech="n" dc:subject="noun.feeling">
      <Definition>a feeling of aversion or antipathy</Definition>
      <SynsetRelation relType="hypernym" target="ewn-00026390-n"/> <!-- feeling -->
      <SynsetRelation relType="hyponym" target="ewn-07517161-n"/> <!-- disinclination -->
      <SynsetRelation relType="hyponym" target="ewn-07517338-n"/> <!-- Anglophobia -->
      <SynsetRelation relType="hyponym" target="ewn-07517480-n"/> <!-- unfriendliness -->
      <SynsetRelation relType="hyponym" target="ewn-07517626-n"/> <!-- estrangement, disaffection, alienation -->
      <SynsetRelation relType="hyponym" target="ewn-07517908-n"/> <!-- aversion, distaste, antipathy -->
      <SynsetRelation relType="hyponym" target="ewn-07518068-n"/> <!-- disapproval -->
      <SynsetRelation relType="hyponym" target="ewn-07518219-n"/> <!-- despite, contempt, disdain, scorn -->
      <SynsetRelation relType="hyponym" target="ewn-07518499-n"/> <!-- disgust -->
      <SynsetRelation relType="hyponym" target="ewn-07518955-n"/> <!-- creepy-crawlies -->
      <SynsetRelation relType="hyponym" target="ewn-07519088-n"/> <!-- scunner -->
      <SynsetRelation relType="hyponym" target="ewn-07519497-n"/> <!-- technophobia -->
      <SynsetRelation relType="hyponym" target="ewn-07563832-n"/> <!-- antagonism -->
      <Example>my dislike of him was instinctive</Example>
    </Synset>
    <!-- disinclination -->
    <Synset id="ewn-07517161-n" ili="i76168" members="ewn-disinclination-n" partOfSpeech="n" dc:subject="noun.feeling">
      <Definition>that toward which you are inclined to feel dislike</Definition>
      <SynsetRelation relType="hypernym" target="ewn-07516784-n"/> <!-- dislike -->
      <Example>his disinclination for modesty is well known</Example>
    </Synset>
    <!-- Anglophobia -->
    <Synset id="ewn-07517338-n" ili="i76169" members="ewn-Anglophobia-n" partOfSpeech="n" dc:subject="noun.feeling">
      <Definition>dislike (or fear) of Britain and British customs</Definition>
      <SynsetRelation relType="hypernym" target="ewn-07516784-n"/> <!-- dislike -->
    </Synset>
    <!-- unfriendliness -->
    <Synset id="ewn-07517480-n" ili="i76170" members="ewn-unfriendliness-n" partOfSpeech="n" dc:subject="noun.feeling">
      <Definition>dislike experienced as an absence of friendliness</Definition>
      <SynsetRelation relType="hypernym" target="ewn-07516784-n"/> <!-- dislike -->
    </Synset>
    <!-- estrangement, disaffection, alienation -->
    <Synset id="ewn-07517626-n" ili="i76171" members="ewn-alienation-n ewn-disaffection-n ewn-estrangement-n" partOfSpeech="n" dc:subject="noun.feeling">
      <Definition>the feeling of being alienated from other people</Definition>
      <SynsetRelation relType="hypernym" target="ewn-07516784-n"/> <!-- dislike -->
      <SynsetRelation relType="hyponym" target="ewn-07517815-n"/> <!-- isolation -->
    </Synset>
    <!-- isolation -->
    <Synset id="ewn-07517815-n" ili="i76172" members="ewn-isolation-n" partOfSpeech="n" dc:subject="noun.feeling">
      <Definition>a feeling of being disliked and alone</Definition>
      <SynsetRelation relType="hypernym" target="ewn-07517626-n"/> <!-- estrangement, disaffection, alienation -->
    </Synset>
    <!-- aversion, distaste, antipathy -->
    <Synset id="ewn-07517908-n" ili="i76173" members="ewn-antipathy-n ewn-aversion-n ewn-distaste-n" partOfSpeech="n" dc:subject="noun.feeling">
      <Definition>a feeling of intense dislike</Definition>
      <SynsetRelation relType="hypernym" target="ewn-07516784-n"/> <!-- dislike -->
    </Synset>
    <!-- disapproval -->
    <Synset id="ewn-07518068-n" ili="i76174" members="ewn-disapproval-n" partOfSpeech="n" dc:subject="noun.feeling">
      <Definition>a feeling of disliking something or what someone is doing</Definition>
      <SynsetRelation relType="hypernym" target="ewn-07516784-n"/> <!-- dislike -->
    </Synset>
    <!-- despite, contempt, disdain, scorn -->
    <Synset id="ewn-07518219-n" ili="i76175" members="ewn-contempt-n ewn-disdain-n ewn-scorn-n ewn-despite-n" partOfSpeech="n" dc:subject="noun.feeling">
      <Definition>lack of respect accompanied by a feeling of intense dislike</Definition>
      <SynsetRelation relType="hypernym" target="ewn-07516784-n"/> <!-- dislike -->
      <Example>he was held in contempt</Example>
      <Example>the despite in which outsiders were held is legendary</Example>
    </Synset>
    <!-- disgust -->
    <Synset id="ewn-07518499-n" ili="i76176" members="ewn-disgust-n" partOfSpeech="n" dc:subject="noun.feeling">
      <Definition>strong feelings of dislike</Definition>
      <SynsetRelation relType="hypernym" target="ewn-07516784-n"/> <!-- dislike -->
      <SynsetRelation relType="hyponym" target="ewn-07518669-n"/> <!-- odium, detestation, loathing, abhorrence, abomination, execration -->
      <SynsetRelation relType="hyponym" target="ewn-07519226-n"/> <!-- revulsion, repulsion, horror, repugnance -->
      <SynsetRelation relType="hyponym" target="ewn-07519350-n"/> <!-- nausea -->
    </Synset>
    <!-- odium, detestation, loathing, abhorrence, abomination, execration -->
    <Synset id="ewn-07518669-n" ili="i76177" members="ewn-abhorrence-n ewn-abomination-n ewn-detestation-n ewn-execration-n ewn-loathing-n ewn-odium-n" partOfSpeech="n" dc:subject="noun.feeling">
      <Definition>hate coupled with disgust</Definition>
      <SynsetRelation relType="hypernym" target="ewn-07561835-n"/> <!-- hate, hatred -->
      <SynsetRelation relType="hypernym" target="ewn-07518499-n"/> <!-- disgust -->
    </Synset>
    <!-- creepy-crawlies -->
    <Synset id="ewn-07518955-n" ili="i76178" members="ewn-creepy-crawlies-n" partOfSpeech="n" dc:subject="noun.feeling">
      <Definition>feelings of dislike and anxiety</Definition>
      <SynsetRelation relType="hypernym" target="ewn-07516784-n"/> <!-- dislike -->
      <Example>the cave gave me the creepy-crawlies</Example>
    </Synset>
    <!-- scunner -->
    <Synset id="ewn-07519088-n" ili="i76179" members="ewn-scunner-n" partOfSpeech="n" dc:subject="noun.feeling">
      <Definition>a strong dislike</Definition>
      <SynsetRelation relType="hypernym" target="ewn-07516784-n"/> <!-- dislike -->
      <SynsetRelation relType="domain_region" target="ewn-08910324-n"/> <!-- Scotland -->
      <Example>they took a scunner against the United States</Example>
    </Synset>
    <!-- revulsion, repulsion, horror, repugnance -->
    <Synset id="ewn-07519226-n" ili="i76180" members="ewn-repugnance-n ewn-repulsion-n ewn-revulsion-n ewn-horror-n" partOfSpeech="n" dc:subject="noun.feeling">
      <Definition>intense aversion</Definition>
      <SynsetRelation relType="hypernym" target="ewn-07518499-n"/> <!-- disgust -->
    </Synset>
    <!-- nausea -->
    <Synset id="ewn-07519350-n" ili="i76181" members="ewn-nausea-n" partOfSpeech="n" dc:subject="noun.feeling">
      <Definition>disgust so strong it makes you feel sick</Definition>
      <SynsetRelation relType="hypernym" target="ewn-07518499-n"/> <!-- disgust -->
    </Synset>
    <!-- technophobia -->
    <Synset id="ewn-07519497-n" ili="i76182" members="ewn-technophobia-n" partOfSpeech="n" dc:subject="noun.feeling">
      <Definition>dislike for new technology</Definition>
      <SynsetRelation relType="hypernym" target="ewn-07516784-n"/> <!-- dislike -->
    </Synset>
    <!-- gratitude -->
    <Synset id="ewn-07519582-n" ili="i76183" members="ewn-gratitude-n" partOfSpeech="n" dc:subject="noun.feeling">
      <Definition>a feeling of thankfulness and appreciation</Definition>
      <SynsetRelation relType="hypernym" target="ewn-00026390-n"/> <!-- feeling -->
      <SynsetRelation relType="hyponym" target="ewn-07519768-n"/> <!-- appreciativeness, gratefulness, thankfulness -->
      <Example>he was overwhelmed with gratitude for their help</Example>
    </Synset>
    <!-- appreciativeness, gratefulness, thankfulness -->
    <Synset id="ewn-07519768-n" ili="i76184" members="ewn-gratefulness-n ewn-thankfulness-n ewn-appreciativeness-n" partOfSpeech="n" dc:subject="noun.feeling">
      <Definition>warm friendly feelings of gratitude</Definition>
      <SynsetRelation relType="hypernym" target="ewn-07519582-n"/> <!-- gratitude -->
    </Synset>
    <!-- ingratitude, ungratefulness -->
    <Synset id="ewn-07519950-n" ili="i76185" members="ewn-ingratitude-n ewn-ungratefulness-n" partOfSpeech="n" dc:subject="noun.feeling">
      <Definition>a lack of gratitude</Definition>
      <SynsetRelation relType="hypernym" target="ewn-00026390-n"/> <!-- feeling -->
    </Synset>
    <!-- concern -->
    <Synset id="ewn-07520080-n" ili="i76186" members="ewn-concern-n" partOfSpeech="n" dc:subject="noun.feeling">
      <Definition>a feeling of sympathy for someone or something</Definition>
      <SynsetRelation relType="hypernym" target="ewn-07568767-n"/> <!-- sympathy, fellow feeling -->
      <SynsetRelation relType="hyponym" target="ewn-07520446-n"/> <!-- solicitude, solicitousness -->
      <SynsetRelation relType="hyponym" target="ewn-07520586-n"/> <!-- tenderness, softheartedness -->
      <Example>She felt strong concern for those less fortunate</Example>
    </Synset>
    <!-- care -->
    <Synset id="ewn-07520286-n" ili="i76187" members="ewn-care-n" partOfSpeech="n" dc:subject="noun.feeling">
      <Definition>a cause for feeling concern</Definition>
      <SynsetRelation relType="hypernym" target="ewn-14432050-n"/> <!-- quandary, plight, predicament -->
      <Example>his major care was the illness of his wife</Example>
    </Synset>
    <!-- solicitude, solicitousness -->
    <Synset id="ewn-07520446-n" ili="i76188" members="ewn-solicitude-n ewn-solicitousness-n" partOfSpeech="n" dc:subject="noun.feeling">
      <Definition>a feeling of excessive concern</Definition>
      <SynsetRelation relType="hypernym" target="ewn-07520080-n"/> <!-- concern -->
    </Synset>
    <!-- tenderness, softheartedness -->
    <Synset id="ewn-07520586-n" ili="i76189" members="ewn-softheartedness-n ewn-tenderness-n" partOfSpeech="n" dc:subject="noun.feeling">
      <Definition>a feeling of concern for the welfare of someone (especially someone defenseless)</Definition>
      <SynsetRelation relType="hypernym" target="ewn-07520080-n"/> <!-- concern -->
    </Synset>
    <!-- unconcern -->
    <Synset id="ewn-07520777-n" ili="i76190" members="ewn-unconcern-n" partOfSpeech="n" dc:subject="noun.feeling">
      <Definition>a feeling of lack of concern</Definition>
      <SynsetRelation relType="hypernym" target="ewn-00026390-n"/> <!-- feeling -->
      <SynsetRelation relType="hyponym" target="ewn-07520915-n"/> <!-- indifference -->
      <SynsetRelation relType="hyponym" target="ewn-07521388-n"/> <!-- coldheartedness, hardheartedness, heartlessness -->
    </Synset>
    <!-- indifference -->
    <Synset id="ewn-07520915-n" ili="i76191" members="ewn-indifference-n" partOfSpeech="n" dc:subject="noun.feeling">
      <Definition>unbiased impartial unconcern</Definition>
      <SynsetRelation relType="hypernym" target="ewn-07520777-n"/> <!-- unconcern -->
      <SynsetRelation relType="hyponym" target="ewn-07521110-n"/> <!-- aloofness, distance -->
      <SynsetRelation relType="hyponym" target="ewn-07521270-n"/> <!-- withdrawal, detachment -->
    </Synset>
    <!-- aloofness, distance -->
    <Synset id="ewn-07521110-n" ili="i76192" members="ewn-distance-n ewn-aloofness-n" partOfSpeech="n" dc:subject="noun.feeling">
      <Definition>indifference by personal withdrawal</Definition>
      <SynsetRelation relType="hypernym" target="ewn-07520915-n"/> <!-- indifference -->
      <Example>emotional distance</Example>
    </Synset>
    <!-- withdrawal, detachment -->
    <Synset id="ewn-07521270-n" ili="i76193" members="ewn-withdrawal-n ewn-detachment-n" partOfSpeech="n" dc:subject="noun.feeling">
      <Definition>avoiding emotional involvement</Definition>
      <SynsetRelation relType="hypernym" target="ewn-07520915-n"/> <!-- indifference -->
    </Synset>
    <!-- coldheartedness, hardheartedness, heartlessness -->
    <Synset id="ewn-07521388-n" ili="i76194" members="ewn-heartlessness-n ewn-coldheartedness-n ewn-hardheartedness-n" partOfSpeech="n" dc:subject="noun.feeling">
      <Definition>an absence of concern for the welfare of others</Definition>
      <SynsetRelation relType="hypernym" target="ewn-07520777-n"/> <!-- unconcern -->
      <SynsetRelation relType="hyponym" target="ewn-07521621-n"/> <!-- cruelty, mercilessness, ruthlessness, pitilessness -->
    </Synset>
    <!-- cruelty, mercilessness, ruthlessness, pitilessness -->
    <Synset id="ewn-07521621-n" ili="i76195" members="ewn-cruelty-n ewn-mercilessness-n ewn-pitilessness-n ewn-ruthlessness-n" partOfSpeech="n" dc:subject="noun.feeling">
      <Definition>feelings of extreme heartlessness</Definition>
      <SynsetRelation relType="hypernym" target="ewn-07521388-n"/> <!-- coldheartedness, hardheartedness, heartlessness -->
    </Synset>
    <!-- shame -->
    <Synset id="ewn-07521808-n" ili="i76196" members="ewn-shame-n" partOfSpeech="n" dc:subject="noun.feeling">
      <Definition>a painful emotion resulting from an awareness of inadequacy or guilt</Definition>
      <SynsetRelation relType="hypernym" target="ewn-00026390-n"/> <!-- feeling -->
      <SynsetRelation relType="hyponym" target="ewn-07522036-n"/> <!-- conscience -->
      <SynsetRelation relType="hyponym" target="ewn-07522201-n"/> <!-- self-hatred, self-disgust -->
      <SynsetRelation relType="hyponym" target="ewn-07522337-n"/> <!-- embarrassment -->
    </Synset>
    <!-- conscience -->
    <Synset id="ewn-07522036-n" ili="i76197" members="ewn-conscience-n" partOfSpeech="n" dc:subject="noun.feeling">
      <Definition>a feeling of shame when you do something immoral</Definition>
      <SynsetRelation relType="hypernym" target="ewn-07521808-n"/> <!-- shame -->
      <Example>he has no conscience about his cruelty</Example>
    </Synset>
    <!-- self-hatred, self-disgust -->
    <Synset id="ewn-07522201-n" ili="i76198" members="ewn-self-disgust-n ewn-self-hatred-n" partOfSpeech="n" dc:subject="noun.feeling">
      <Definition>shame resulting from strong dislike of yourself or your actions</Definition>
      <SynsetRelation relType="hypernym" target="ewn-07521808-n"/> <!-- shame -->
    </Synset>
    <!-- embarrassment -->
    <Synset id="ewn-07522337-n" ili="i76199" members="ewn-embarrassment-n" partOfSpeech="n" dc:subject="noun.feeling">
      <Definition>the shame you feel when your inadequacy or guilt is made public</Definition>
      <SynsetRelation relType="hypernym" target="ewn-07521808-n"/> <!-- shame -->
      <SynsetRelation relType="hyponym" target="ewn-07522568-n"/> <!-- uneasiness, self-consciousness, uncomfortableness -->
      <SynsetRelation relType="hyponym" target="ewn-07522799-n"/> <!-- shamefacedness, sheepishness -->
      <SynsetRelation relType="hyponym" target="ewn-07522981-n"/> <!-- mortification, chagrin, humiliation -->
      <SynsetRelation relType="hyponym" target="ewn-07523151-n"/> <!-- discombobulation, confusion -->
      <SynsetRelation relType="hyponym" target="ewn-07523331-n"/> <!-- abashment, bashfulness -->
      <SynsetRelation relType="hyponym" target="ewn-07523471-n"/> <!-- disconcertment, disconcertion, discomposure, discomfiture -->
    </Synset>
    <!-- uneasiness, self-consciousness, uncomfortableness -->
    <Synset id="ewn-07522568-n" ili="i76200" members="ewn-self-consciousness-n ewn-uneasiness-n ewn-uncomfortableness-n" partOfSpeech="n" dc:subject="noun.feeling">
      <Definition>embarrassment deriving from the feeling that others are critically aware of you</Definition>
      <SynsetRelation relType="hypernym" target="ewn-07522337-n"/> <!-- embarrassment -->
    </Synset>
    <!-- shamefacedness, sheepishness -->
    <Synset id="ewn-07522799-n" ili="i76201" members="ewn-shamefacedness-n ewn-sheepishness-n" partOfSpeech="n" dc:subject="noun.feeling">
      <Definition>feeling embarrassed about yourself</Definition>
      <SynsetRelation relType="hypernym" target="ewn-07522337-n"/> <!-- embarrassment -->
    </Synset>
    <!-- mortification, chagrin, humiliation -->
    <Synset id="ewn-07522981-n" ili="i76202" members="ewn-chagrin-n ewn-humiliation-n ewn-mortification-n" partOfSpeech="n" dc:subject="noun.feeling">
      <Definition>strong feelings of embarrassment</Definition>
      <SynsetRelation relType="hypernym" target="ewn-07522337-n"/> <!-- embarrassment -->
    </Synset>
    <!-- discombobulation, confusion -->
    <Synset id="ewn-07523151-n" ili="i76203" members="ewn-confusion-n ewn-discombobulation-n" partOfSpeech="n" dc:subject="noun.feeling">
      <Definition>a feeling of embarrassment that leaves you confused</Definition>
      <SynsetRelation relType="hypernym" target="ewn-07522337-n"/> <!-- embarrassment -->
    </Synset>
    <!-- abashment, bashfulness -->
    <Synset id="ewn-07523331-n" ili="i76204" members="ewn-abashment-n ewn-bashfulness-n" partOfSpeech="n" dc:subject="noun.feeling">
      <Definition>feeling embarrassed due to modesty</Definition>
      <SynsetRelation relType="hypernym" target="ewn-07522337-n"/> <!-- embarrassment -->
    </Synset>
    <!-- disconcertment, disconcertion, discomposure, discomfiture -->
    <Synset id="ewn-07523471-n" ili="i76205" members="ewn-discomfiture-n ewn-discomposure-n ewn-disconcertion-n ewn-disconcertment-n" partOfSpeech="n" dc:subject="noun.feeling">
      <Definition>anxious embarrassment</Definition>
      <SynsetRelation relType="hypernym" target="ewn-07522337-n"/> <!-- embarrassment -->
      <SynsetRelation relType="hypernym" target="ewn-07539144-n"/> <!-- anxiety -->
    </Synset>
    <!-- pride, pridefulness -->
    <Synset id="ewn-07523725-n" ili="i76206" members="ewn-pride-n ewn-pridefulness-n" partOfSpeech="n" dc:subject="noun.feeling">
      <Definition>a feeling of self-respect and personal worth</Definition>
      <SynsetRelation relType="hypernym" target="ewn-00026390-n"/> <!-- feeling -->
      <SynsetRelation relType="hyponym" target="ewn-04894076-n"/> <!-- self-respect, dignity, self-regard, self-worth -->
      <SynsetRelation relType="hyponym" target="ewn-07523944-n"/> <!-- self-pride, self-esteem -->
      <SynsetRelation relType="hyponym" target="ewn-07524045-n"/> <!-- ego, egotism, self-importance -->
      <SynsetRelation relType="hyponym" target="ewn-07524235-n"/> <!-- conceit, self-love, vanity, amour propre -->
    </Synset>
    <!-- self-pride, self-esteem -->
    <Synset id="ewn-07523944-n" ili="i76207" members="ewn-self-esteem-n ewn-self-pride-n" partOfSpeech="n" dc:subject="noun.feeling">
      <Definition>a feeling of pride in yourself</Definition>
      <SynsetRelation relType="hypernym" target="ewn-07523725-n"/> <!-- pride, pridefulness -->
    </Synset>
    <!-- ego, egotism, self-importance -->
    <Synset id="ewn-07524045-n" ili="i76208" members="ewn-ego-n ewn-egotism-n ewn-self-importance-n" partOfSpeech="n" dc:subject="noun.feeling">
      <Definition>an inflated feeling of pride in your superiority to others</Definition>
      <SynsetRelation relType="hypernym" target="ewn-07523725-n"/> <!-- pride, pridefulness -->
    </Synset>
    <!-- conceit, self-love, vanity, amour propre -->
    <Synset id="ewn-07524235-n" ili="i76209" members="ewn-amour_propre-n ewn-conceit-n ewn-self-love-n ewn-vanity-n" partOfSpeech="n" dc:subject="noun.feeling">
      <Definition>feelings of excessive pride</Definition>
      <SynsetRelation relType="hypernym" target="ewn-07523725-n"/> <!-- pride, pridefulness -->
    </Synset>
    <!-- humbleness, humility -->
    <Synset id="ewn-07524370-n" ili="i76210" members="ewn-humility-n ewn-humbleness-n" partOfSpeech="n" dc:subject="noun.feeling">
      <Definition>a humble feeling</Definition>
      <SynsetRelation relType="hypernym" target="ewn-00026390-n"/> <!-- feeling -->
      <SynsetRelation relType="hyponym" target="ewn-07524564-n"/> <!-- meekness, submission -->
      <SynsetRelation relType="hyponym" target="ewn-07524713-n"/> <!-- self-depreciation -->
      <Example>he was filled with humility at the sight of the Pope</Example>
    </Synset>
    <!-- meekness, submission -->
    <Synset id="ewn-07524564-n" ili="i76211" members="ewn-meekness-n ewn-submission-n" partOfSpeech="n" dc:subject="noun.feeling">
      <Definition>the feeling of patient, submissive humbleness</Definition>
      <SynsetRelation relType="hypernym" target="ewn-07524370-n"/> <!-- humbleness, humility -->
    </Synset>
    <!-- self-depreciation -->
    <Synset id="ewn-07524713-n" ili="i76212" members="ewn-self-depreciation-n" partOfSpeech="n" dc:subject="noun.feeling">
      <Definition>a feeling of being of little worth</Definition>
      <SynsetRelation relType="hypernym" target="ewn-07524370-n"/> <!-- humbleness, humility -->
    </Synset>
    <!-- astonishment, amazement -->
    <Synset id="ewn-07524811-n" ili="i76213" members="ewn-astonishment-n ewn-amazement-n" partOfSpeech="n" dc:subject="noun.feeling">
      <Definition>the feeling that accompanies something extremely surprising</Definition>
      <SynsetRelation relType="hypernym" target="ewn-00026390-n"/> <!-- feeling -->
      <SynsetRelation relType="hyponym" target="ewn-07525235-n"/> <!-- admiration, wonderment, wonder -->
      <SynsetRelation relType="hyponym" target="ewn-07525587-n"/> <!-- surprise -->
      <SynsetRelation relType="hyponym" target="ewn-07525734-n"/> <!-- stupefaction -->
      <Example>he looked at me in astonishment</Example>
    </Synset>
    <!-- devastation -->
    <Synset id="ewn-07525066-n" ili="i76214" members="ewn-devastation-n" partOfSpeech="n" dc:subject="noun.feeling">
      <Definition>the feeling of being confounded or overwhelmed</Definition>
      <SynsetRelation relType="hypernym" target="ewn-00026390-n"/> <!-- feeling -->
      <Example>her departure left him in utter devastation</Example>
    </Synset>
    <!-- admiration, wonderment, wonder -->
    <Synset id="ewn-07525235-n" ili="i76215" members="ewn-wonder-n ewn-wonderment-n ewn-admiration-n" partOfSpeech="n" dc:subject="noun.feeling">
      <Definition>the feeling aroused by something strange and surprising</Definition>
      <SynsetRelation relType="hypernym" target="ewn-07524811-n"/> <!-- astonishment, amazement -->
      <SynsetRelation relType="hyponym" target="ewn-07525423-n"/> <!-- awe -->
    </Synset>
    <!-- awe -->
    <Synset id="ewn-07525423-n" ili="i76216" members="ewn-awe-n" partOfSpeech="n" dc:subject="noun.feeling">
      <Definition>an overwhelming feeling of wonder or admiration</Definition>
      <SynsetRelation relType="hypernym" target="ewn-07525235-n"/> <!-- admiration, wonderment, wonder -->
      <Example>he stared over the edge with a feeling of awe</Example>
    </Synset>
    <!-- surprise -->
    <Synset id="ewn-07525587-n" ili="i76217" members="ewn-surprise-n" partOfSpeech="n" dc:subject="noun.feeling">
      <Definition>the astonishment you feel when something totally unexpected happens to you</Definition>
      <SynsetRelation relType="hypernym" target="ewn-07524811-n"/> <!-- astonishment, amazement -->
    </Synset>
    <!-- stupefaction -->
    <Synset id="ewn-07525734-n" ili="i76218" members="ewn-stupefaction-n" partOfSpeech="n" dc:subject="noun.feeling">
      <Definition>a feeling of stupefied astonishment</Definition>
      <SynsetRelation relType="hypernym" target="ewn-07524811-n"/> <!-- astonishment, amazement -->
      <SynsetRelation relType="hyponym" target="ewn-07525864-n"/> <!-- shock, daze, stupor -->
    </Synset>
    <!-- shock, daze, stupor -->
    <Synset id="ewn-07525864-n" ili="i76219" members="ewn-daze-n ewn-shock-n ewn-stupor-n" partOfSpeech="n" dc:subject="noun.feeling">
      <Definition>the feeling of distress and disbelief that you have when something bad happens accidentally</Definition>
      <SynsetRelation relType="hypernym" target="ewn-07525734-n"/> <!-- stupefaction -->
      <Example>his mother&apos;s death left him in a daze</Example>
      <Example>he was numb with shock</Example>
    </Synset>
    <!-- expectation -->
    <Synset id="ewn-07526162-n" ili="i76220" members="ewn-expectation-n" partOfSpeech="n" dc:subject="noun.feeling">
      <Definition>the feeling that something is about to happen</Definition>
      <SynsetRelation relType="hypernym" target="ewn-00026390-n"/> <!-- feeling -->
      <SynsetRelation relType="hyponym" target="ewn-07526319-n"/> <!-- anticipation, expectancy -->
    </Synset>
    <!-- anticipation, expectancy -->
    <Synset id="ewn-07526319-n" ili="i76221" members="ewn-anticipation-n ewn-expectancy-n" partOfSpeech="n" dc:subject="noun.feeling">
      <Definition>an expectation</Definition>
      <SynsetRelation relType="hypernym" target="ewn-07526162-n"/> <!-- expectation -->
      <SynsetRelation relType="hyponym" target="ewn-07526477-n"/> <!-- suspense -->
      <SynsetRelation relType="hyponym" target="ewn-07526972-n"/> <!-- hope -->
    </Synset>
    <!-- suspense -->
    <Synset id="ewn-07526477-n" ili="i76222" members="ewn-suspense-n" partOfSpeech="n" dc:subject="noun.feeling">
      <Definition>excited anticipation of an approaching climax</Definition>
      <SynsetRelation relType="hypernym" target="ewn-07526319-n"/> <!-- anticipation, expectancy -->
      <Example>the play kept the audience in suspense</Example>
    </Synset>
    <!-- fever -->
    <Synset id="ewn-07526619-n" ili="i76223" members="ewn-fever-n" partOfSpeech="n" dc:subject="noun.feeling">
      <Definition>a state of nervous excitement</Definition>
      <SynsetRelation relType="hyponym" target="ewn-07526763-n"/> <!-- buck fever -->
      <SynsetRelation relType="hyponym" target="ewn-07526865-n"/> <!-- gold fever -->
      <SynsetRelation relType="hypernym" target="ewn-14060493-n"/>
      <Example>in a fever of resentment</Example>
    </Synset>
    <!-- buck fever -->
    <Synset id="ewn-07526763-n" ili="i76224" members="ewn-buck_fever-n" partOfSpeech="n" dc:subject="noun.feeling">
      <Definition>nervous excitement of an inexperienced hunter</Definition>
      <SynsetRelation relType="hypernym" target="ewn-07526619-n"/> <!-- fever -->
    </Synset>
    <!-- gold fever -->
    <Synset id="ewn-07526865-n" ili="i76225" members="ewn-gold_fever-n" partOfSpeech="n" dc:subject="noun.feeling">
      <Definition>greed and the contagious excitement of a gold rush</Definition>
      <SynsetRelation relType="hypernym" target="ewn-07526619-n"/> <!-- fever -->
    </Synset>
    <!-- hope -->
    <Synset id="ewn-07526972-n" ili="i76226" members="ewn-hope-n" partOfSpeech="n" dc:subject="noun.feeling">
      <Definition>a specific instance of feeling hopeful</Definition>
      <SynsetRelation relType="hypernym" target="ewn-07526319-n"/> <!-- anticipation, expectancy -->
      <Example>it revived their hope of winning the pennant</Example>
    </Synset>
    <!-- levity -->
    <Synset id="ewn-07527145-n" ili="i76227" members="ewn-levity-n" partOfSpeech="n" dc:subject="noun.feeling">
      <Definition>feeling an inappropriate lack of seriousness</Definition>
      <SynsetRelation relType="hypernym" target="ewn-00026390-n"/> <!-- feeling -->
      <SynsetRelation relType="hyponym" target="ewn-07527278-n"/> <!-- gaiety, playfulness -->
    </Synset>
    <!-- gaiety, playfulness -->
    <Synset id="ewn-07527278-n" ili="i76228" members="ewn-gaiety-n ewn-playfulness-n" partOfSpeech="n" dc:subject="noun.feeling">
      <Definition>a festive merry feeling</Definition>
      <SynsetRelation relType="hypernym" target="ewn-07527145-n"/> <!-- levity -->
    </Synset>
    <!-- gravity, solemnity -->
    <Synset id="ewn-07527386-n" ili="i76229" members="ewn-gravity-n ewn-solemnity-n" partOfSpeech="n" dc:subject="noun.feeling">
      <Definition>a solemn and dignified feeling</Definition>
      <SynsetRelation relType="hypernym" target="ewn-00026390-n"/> <!-- feeling -->
      <SynsetRelation relType="hyponym" target="ewn-07527554-n"/> <!-- seriousness, sincerity, earnestness -->
    </Synset>
    <!-- seriousness, sincerity, earnestness -->
    <Synset id="ewn-07527554-n" ili="i76230" members="ewn-earnestness-n ewn-seriousness-n ewn-sincerity-n" partOfSpeech="n" dc:subject="noun.feeling">
      <Definition>an earnest and sincere feeling</Definition>
      <SynsetRelation relType="hypernym" target="ewn-07527386-n"/> <!-- gravity, solemnity -->
    </Synset>
    <!-- sensitiveness, sensitivity -->
    <Synset id="ewn-07527704-n" ili="i76231" members="ewn-sensitivity-n ewn-sensitiveness-n" partOfSpeech="n" dc:subject="noun.feeling">
      <Definition>sensitivity to emotional feelings (of self and others)</Definition>
      <SynsetRelation relType="hypernym" target="ewn-00026390-n"/> <!-- feeling -->
      <SynsetRelation relType="attribute" target="ewn-02113270-a"/> <!-- sensitive -->
      <SynsetRelation relType="attribute" target="ewn-02114041-a"/> <!-- insensitive -->
      <SynsetRelation relType="hyponym" target="ewn-07527958-n"/> <!-- oversensitiveness -->
      <SynsetRelation relType="hyponym" target="ewn-07528087-n"/> <!-- sensibility -->
      <SynsetRelation relType="hyponym" target="ewn-07528274-n"/> <!-- feelings -->
    </Synset>
    <!-- oversensitiveness -->
    <Synset id="ewn-07527958-n" ili="i76232" members="ewn-oversensitiveness-n" partOfSpeech="n" dc:subject="noun.feeling">
      <Definition>sensitivity leading to easy irritation or upset</Definition>
      <SynsetRelation relType="hypernym" target="ewn-07527704-n"/> <!-- sensitiveness, sensitivity -->
    </Synset>
    <!-- sensibility -->
    <Synset id="ewn-07528087-n" ili="i76233" members="ewn-sensibility-n" partOfSpeech="n" dc:subject="noun.feeling">
      <Definition>refined sensitivity to pleasurable or painful impressions</Definition>
      <SynsetRelation relType="hypernym" target="ewn-07527704-n"/> <!-- sensitiveness, sensitivity -->
      <SynsetRelation relType="hyponym" target="ewn-07528486-n"/> <!-- perceptivity, perceptiveness, insight -->
      <SynsetRelation relType="hyponym" target="ewn-07528652-n"/> <!-- sensuousness -->
      <Example>cruelty offended his sensibility</Example>
    </Synset>
    <!-- feelings -->
    <Synset id="ewn-07528274-n" ili="i76234" members="ewn-feelings-n" partOfSpeech="n" dc:subject="noun.feeling">
      <Definition>emotional or moral sensitivity (especially in relation to personal principles or dignity)</Definition>
      <SynsetRelation relType="hypernym" target="ewn-07527704-n"/> <!-- sensitiveness, sensitivity -->
      <Example>the remark hurt his feelings</Example>
    </Synset>
    <!-- perceptivity, perceptiveness, insight -->
    <Synset id="ewn-07528486-n" ili="i76235" members="ewn-insight-n ewn-perceptiveness-n ewn-perceptivity-n" partOfSpeech="n" dc:subject="noun.feeling">
      <Definition>a feeling of understanding</Definition>
      <SynsetRelation relType="hypernym" target="ewn-07528087-n"/> <!-- sensibility -->
    </Synset>
    <!-- sensuousness -->
    <Synset id="ewn-07528652-n" ili="i76236" members="ewn-sensuousness-n" partOfSpeech="n" dc:subject="noun.feeling">
      <Definition>a sensuous feeling</Definition>
      <SynsetRelation relType="hypernym" target="ewn-07528087-n"/> <!-- sensibility -->
    </Synset>
    <!-- agitation -->
    <Synset id="ewn-07528747-n" ili="i76237" members="ewn-agitation-n" partOfSpeech="n" dc:subject="noun.feeling">
      <Definition>the feeling of being agitated; not calm</Definition>
      <SynsetRelation relType="hypernym" target="ewn-00026390-n"/> <!-- feeling -->
      <SynsetRelation relType="hyponym" target="ewn-07528950-n"/> <!-- unrest -->
      <SynsetRelation relType="hyponym" target="ewn-07529034-n"/> <!-- fidget, fidgetiness, restlessness -->
      <SynsetRelation relType="hyponym" target="ewn-07529428-n"/> <!-- stewing -->
      <SynsetRelation relType="hyponym" target="ewn-07529584-n"/> <!-- stir -->
      <SynsetRelation relType="hyponym" target="ewn-07529759-n"/> <!-- turmoil, tumult -->
    </Synset>
    <!-- unrest -->
    <Synset id="ewn-07528950-n" ili="i76238" members="ewn-unrest-n" partOfSpeech="n" dc:subject="noun.feeling">
      <Definition>a feeling of restless agitation</Definition>
      <SynsetRelation relType="hypernym" target="ewn-07528747-n"/> <!-- agitation -->
    </Synset>
    <!-- fidget, fidgetiness, restlessness -->
    <Synset id="ewn-07529034-n" ili="i76239" members="ewn-fidget-n ewn-fidgetiness-n ewn-restlessness-n" partOfSpeech="n" dc:subject="noun.feeling">
      <Definition>a feeling of agitation expressed in continual motion</Definition>
      <SynsetRelation relType="hypernym" target="ewn-07528747-n"/> <!-- agitation -->
      <SynsetRelation relType="hyponym" target="ewn-07529310-n"/> <!-- impatience -->
      <Example>he&apos;s got the fidgets</Example>
      <Example>waiting gave him a feeling of restlessness</Example>
    </Synset>
    <!-- impatience -->
    <Synset id="ewn-07529310-n" ili="i76240" members="ewn-impatience-n" partOfSpeech="n" dc:subject="noun.feeling">
      <Definition>a restless desire for change and excitement</Definition>
      <SynsetRelation relType="hypernym" target="ewn-07529034-n"/> <!-- fidget, fidgetiness, restlessness -->
    </Synset>
    <!-- stewing -->
    <Synset id="ewn-07529428-n" ili="i76241" members="ewn-stewing-n" partOfSpeech="n" dc:subject="noun.feeling">
      <Definition>an extreme state of worry and agitation</Definition>
      <SynsetRelation relType="hypernym" target="ewn-07528747-n"/> <!-- agitation -->
      <Example>his stewing over the fight kept him awake most of the night</Example>
    </Synset>
    <!-- stir -->
    <Synset id="ewn-07529584-n" ili="i76242" members="ewn-stir-n" partOfSpeech="n" dc:subject="noun.feeling">
      <Definition>emotional agitation and excitement</Definition>
      <SynsetRelation relType="hypernym" target="ewn-07528747-n"/> <!-- agitation -->
      <SynsetRelation relType="hyponym" target="ewn-07529839-n"/> <!-- electricity -->
      <SynsetRelation relType="hyponym" target="ewn-07530021-n"/> <!-- sensation -->
    </Synset>
    <!-- turmoil, tumult -->
    <Synset id="ewn-07529759-n" ili="i76243" members="ewn-tumult-n ewn-turmoil-n" partOfSpeech="n" dc:subject="noun.feeling">
      <Definition>violent agitation</Definition>
      <SynsetRelation relType="hypernym" target="ewn-07528747-n"/> <!-- agitation -->
    </Synset>
    <!-- electricity -->
    <Synset id="ewn-07529839-n" ili="i76244" members="ewn-electricity-n" partOfSpeech="n" dc:subject="noun.feeling">
      <Definition>keen and shared excitement</Definition>
      <SynsetRelation relType="hypernym" target="ewn-07529584-n"/> <!-- stir -->
      <Example>the stage crackled with electricity whenever she was on it</Example>
    </Synset>
    <!-- sensation -->
    <Synset id="ewn-07530021-n" ili="i76245" members="ewn-sensation-n" partOfSpeech="n" dc:subject="noun.feeling">
      <Definition>a general feeling of excitement and heightened interest</Definition>
      <SynsetRelation relType="hypernym" target="ewn-07529584-n"/> <!-- stir -->
      <Example>anticipation produced in me a sensation somewhere between hope and fear</Example>
    </Synset>
    <!-- calmness -->
    <Synset id="ewn-07530207-n" ili="i76246" members="ewn-calmness-n" partOfSpeech="n" dc:subject="noun.feeling">
      <Definition>a feeling of calm; an absence of agitation or excitement</Definition>
      <SynsetRelation relType="hypernym" target="ewn-00026390-n"/> <!-- feeling -->
      <SynsetRelation relType="hyponym" target="ewn-07530408-n"/> <!-- placidness, placidity -->
      <SynsetRelation relType="hyponym" target="ewn-07530567-n"/> <!-- coolness, imperturbability, imperturbableness -->
      <SynsetRelation relType="hyponym" target="ewn-07530799-n"/> <!-- quietness, quietude, tranquillity, tranquility -->
    </Synset>
    <!-- placidness, placidity -->
    <Synset id="ewn-07530408-n" ili="i76247" members="ewn-placidity-n ewn-placidness-n" partOfSpeech="n" dc:subject="noun.feeling">
      <Definition>a feeling of calmness; a quiet and undisturbed feeling</Definition>
      <SynsetRelation relType="hypernym" target="ewn-07530207-n"/> <!-- calmness -->
    </Synset>
    <!-- coolness, imperturbability, imperturbableness -->
    <Synset id="ewn-07530567-n" ili="i76248" members="ewn-coolness-n ewn-imperturbability-n ewn-imperturbableness-n" partOfSpeech="n" dc:subject="noun.feeling">
      <Definition>calm and unruffled self-assurance</Definition>
      <SynsetRelation relType="hypernym" target="ewn-07530207-n"/> <!-- calmness -->
      <Example>he performed with all the coolness of a veteran</Example>
    </Synset>
    <!-- quietness, quietude, tranquillity, tranquility -->
    <Synset id="ewn-07530799-n" ili="i76249" members="ewn-tranquillity-n ewn-tranquility-n ewn-quietness-n ewn-quietude-n" partOfSpeech="n" dc:subject="noun.feeling">
      <Definition>a state of peace and quiet</Definition>
      <SynsetRelation relType="hypernym" target="ewn-07530207-n"/> <!-- calmness -->
      <SynsetRelation relType="hyponym" target="ewn-07531029-n"/> <!-- ataraxis, peacefulness, serenity, peace of mind, heartsease, repose, peace -->
      <SynsetRelation relType="hyponym" target="ewn-07531213-n"/> <!-- relaxation, easiness -->
    </Synset>
    <!-- ataraxis, peacefulness, serenity, peace of mind, heartsease, repose, peace -->
    <Synset id="ewn-07531029-n" ili="i76250" members="ewn-peace-n ewn-peacefulness-n ewn-peace_of_mind-n ewn-repose-n ewn-serenity-n ewn-heartsease-n ewn-ataraxis-n" partOfSpeech="n" dc:subject="noun.feeling">
      <Definition>the absence of mental stress or anxiety</Definition>
      <SynsetRelation relType="hypernym" target="ewn-07530799-n"/> <!-- quietness, quietude, tranquillity, tranquility -->
    </Synset>
    <!-- relaxation, easiness -->
    <Synset id="ewn-07531213-n" ili="i76251" members="ewn-easiness-n ewn-relaxation-n" partOfSpeech="n" dc:subject="noun.feeling">
      <Definition>a feeling of refreshing tranquility and an absence of tension or worry</Definition>
      <SynsetRelation relType="hypernym" target="ewn-07530799-n"/> <!-- quietness, quietude, tranquillity, tranquility -->
      <SynsetRelation relType="hyponym" target="ewn-07531461-n"/> <!-- languor, dreaminess -->
      <Example>the easiness we feel when sleeping</Example>
    </Synset>
    <!-- languor, dreaminess -->
    <Synset id="ewn-07531461-n" ili="i76252" members="ewn-languor-n ewn-dreaminess-n" partOfSpeech="n" dc:subject="noun.feeling">
      <Definition>a relaxed comfortable feeling</Definition>
      <SynsetRelation relType="hypernym" target="ewn-07531213-n"/> <!-- relaxation, easiness -->
    </Synset>
    <!-- anger, choler, ire -->
    <Synset id="ewn-07531593-n" ili="i76253" members="ewn-anger-n ewn-choler-n ewn-ire-n" partOfSpeech="n" dc:subject="noun.feeling">
      <Definition>a strong emotion; a feeling that is oriented toward some real or supposed grievance</Definition>
      <SynsetRelation relType="hypernym" target="ewn-07495208-n"/> <!-- emotion -->
      <SynsetRelation relType="hyponym" target="ewn-07532236-n"/> <!-- madness, fury, rage -->
      <SynsetRelation relType="hyponym" target="ewn-07532656-n"/> <!-- infuriation, enragement -->
      <SynsetRelation relType="hyponym" target="ewn-07532789-n"/> <!-- offense, offence, umbrage -->
      <SynsetRelation relType="hyponym" target="ewn-07532976-n"/> <!-- indignation, outrage -->
      <SynsetRelation relType="hyponym" target="ewn-07533108-n"/> <!-- huffiness -->
      <SynsetRelation relType="hyponym" target="ewn-07533239-n"/> <!-- hackles, dander -->
      <SynsetRelation relType="hyponym" target="ewn-07533371-n"/> <!-- ill temper, bad temper -->
      <SynsetRelation relType="hyponym" target="ewn-07533500-n"/> <!-- annoyance, chafe, vexation -->
    </Synset>
    <!-- high dudgeon, dudgeon -->
    <Synset id="ewn-07531995-n" ili="i76254" members="ewn-dudgeon-n ewn-high_dudgeon-n" partOfSpeech="n" dc:subject="noun.feeling">
      <Definition>a feeling of intense indignation (now used only in the phrase `in high dudgeon&apos;)</Definition>
      <SynsetRelation relType="hypernym" target="ewn-07532976-n"/> <!-- indignation, outrage -->
    </Synset>
    <!-- wrath -->
    <Synset id="ewn-07532144-n" ili="i76255" members="ewn-wrath-n" partOfSpeech="n" dc:subject="noun.feeling">
      <Definition>intense anger (usually on an epic scale)</Definition>
      <SynsetRelation relType="hypernym" target="ewn-07532236-n"/> <!-- madness, fury, rage -->
    </Synset>
    <!-- madness, fury, rage -->
    <Synset id="ewn-07532236-n" ili="i76256" members="ewn-fury-n ewn-rage-n ewn-madness-n" partOfSpeech="n" dc:subject="noun.feeling">
      <Definition>a feeling of intense anger</Definition>
      <SynsetRelation relType="hypernym" target="ewn-07531593-n"/> <!-- anger, choler, ire -->
      <SynsetRelation relType="hyponym" target="ewn-07532144-n"/> <!-- wrath -->
      <SynsetRelation relType="hyponym" target="ewn-07532531-n"/> <!-- lividity -->
      <Example>hell hath no fury like a woman scorned</Example>
      <Example>his face turned red with rage</Example>
    </Synset>
    <!-- lividity -->
    <Synset id="ewn-07532531-n" ili="i76257" members="ewn-lividity-n" partOfSpeech="n" dc:subject="noun.feeling">
      <Definition>a state of fury so great the face becomes discolored</Definition>
      <SynsetRelation relType="hypernym" target="ewn-07532236-n"/> <!-- madness, fury, rage -->
    </Synset>
    <!-- infuriation, enragement -->
    <Synset id="ewn-07532656-n" ili="i76258" members="ewn-infuriation-n ewn-enragement-n" partOfSpeech="n" dc:subject="noun.feeling">
      <Definition>a feeling of intense anger and impatience</Definition>
      <SynsetRelation relType="hypernym" target="ewn-07531593-n"/> <!-- anger, choler, ire -->
    </Synset>
    <!-- offense, offence, umbrage -->
    <Synset id="ewn-07532789-n" ili="i76259" members="ewn-umbrage-n ewn-offense-n ewn-offence-n" partOfSpeech="n" dc:subject="noun.feeling">
      <Definition>a feeling of anger caused by being offended</Definition>
      <SynsetRelation relType="hypernym" target="ewn-07531593-n"/> <!-- anger, choler, ire -->
      <Example>he took offence at my question</Example>
    </Synset>
    <!-- indignation, outrage -->
    <Synset id="ewn-07532976-n" ili="i76260" members="ewn-indignation-n ewn-outrage-n" partOfSpeech="n" dc:subject="noun.feeling">
      <Definition>a feeling of righteous anger</Definition>
      <SynsetRelation relType="hypernym" target="ewn-07531593-n"/> <!-- anger, choler, ire -->
      <SynsetRelation relType="hyponym" target="ewn-07531995-n"/> <!-- high dudgeon, dudgeon -->
    </Synset>
    <!-- huffiness -->
    <Synset id="ewn-07533108-n" ili="i76261" members="ewn-huffiness-n" partOfSpeech="n" dc:subject="noun.feeling">
      <Definition>a passing state of anger and resentment</Definition>
      <SynsetRelation relType="hypernym" target="ewn-07531593-n"/> <!-- anger, choler, ire -->
    </Synset>
    <!-- hackles, dander -->
    <Synset id="ewn-07533239-n" ili="i76262" members="ewn-dander-n ewn-hackles-n" partOfSpeech="n" dc:subject="noun.feeling">
      <Definition>a feeling of anger and animosity</Definition>
      <SynsetRelation relType="hypernym" target="ewn-07531593-n"/> <!-- anger, choler, ire -->
      <Example>having one&apos;s hackles or dander up</Example>
    </Synset>
    <!-- ill temper, bad temper -->
    <Synset id="ewn-07533371-n" ili="i76263" members="ewn-bad_temper-n ewn-ill_temper-n" partOfSpeech="n" dc:subject="noun.feeling">
      <Definition>a persisting angry mood</Definition>
      <SynsetRelation relType="hypernym" target="ewn-07531593-n"/> <!-- anger, choler, ire -->
      <SynsetRelation relType="hyponym" target="ewn-07568015-n"/> <!-- quick temper, irascibility, short temper, spleen -->
      <SynsetRelation relType="hyponym" target="ewn-14429707-n"/> <!-- tantrum, scene, conniption, fit -->
    </Synset>
    <!-- annoyance, chafe, vexation -->
    <Synset id="ewn-07533500-n" ili="i76264" members="ewn-annoyance-n ewn-chafe-n ewn-vexation-n" partOfSpeech="n" dc:subject="noun.feeling">
      <Definition>anger produced by some annoying irritation</Definition>
      <SynsetRelation relType="hypernym" target="ewn-07531593-n"/> <!-- anger, choler, ire -->
      <SynsetRelation relType="hyponym" target="ewn-07533707-n"/> <!-- temper, irritation, pique -->
      <SynsetRelation relType="hyponym" target="ewn-07533902-n"/> <!-- frustration -->
      <SynsetRelation relType="hyponym" target="ewn-07534117-n"/> <!-- exasperation, aggravation -->
      <SynsetRelation relType="hyponym" target="ewn-07534279-n"/> <!-- torment, harassment -->
      <SynsetRelation relType="hyponym" target="ewn-07555812-n"/> <!-- displeasure -->
    </Synset>
    <!-- temper, irritation, pique -->
    <Synset id="ewn-07533707-n" ili="i76265" members="ewn-pique-n ewn-temper-n ewn-irritation-n" partOfSpeech="n" dc:subject="noun.feeling">
      <Definition>a sudden outburst of anger</Definition>
      <SynsetRelation relType="hypernym" target="ewn-07533500-n"/> <!-- annoyance, chafe, vexation -->
      <Example>his temper sparked like damp firewood</Example>
    </Synset>
    <!-- frustration -->
    <Synset id="ewn-07533902-n" ili="i76266" members="ewn-frustration-n" partOfSpeech="n" dc:subject="noun.feeling">
      <Definition>a feeling of annoyance at being hindered or criticized</Definition>
      <SynsetRelation relType="hypernym" target="ewn-07533500-n"/> <!-- annoyance, chafe, vexation -->
      <Example>her constant complaints were the main source of his frustration</Example>
    </Synset>
    <!-- exasperation, aggravation -->
    <Synset id="ewn-07534117-n" ili="i76267" members="ewn-aggravation-n ewn-exasperation-n" partOfSpeech="n" dc:subject="noun.feeling">
      <Definition>an exasperated feeling of annoyance</Definition>
      <SynsetRelation relType="hypernym" target="ewn-07533500-n"/> <!-- annoyance, chafe, vexation -->
    </Synset>
    <!-- torment, harassment -->
    <Synset id="ewn-07534279-n" ili="i76268" members="ewn-harassment-n ewn-torment-n" partOfSpeech="n" dc:subject="noun.feeling">
      <Definition>a feeling of intense annoyance caused by being tormented</Definition>
      <SynsetRelation relType="hypernym" target="ewn-07533500-n"/> <!-- annoyance, chafe, vexation -->
      <Example>so great was his harassment that he wanted to destroy his tormentors</Example>
    </Synset>
    <!-- fearfulness, fear, fright -->
    <Synset id="ewn-07534492-n" ili="i76269" members="ewn-fear-n ewn-fearfulness-n ewn-fright-n" partOfSpeech="n" dc:subject="noun.feeling">
      <Definition>an emotion experienced in anticipation of some specific pain or danger (usually accompanied by a desire to flee or fight)</Definition>
      <SynsetRelation relType="hypernym" target="ewn-07495208-n"/> <!-- emotion -->
      <SynsetRelation relType="attribute" target="ewn-00078253-a"/> <!-- afraid -->
      <SynsetRelation relType="attribute" target="ewn-00082141-a"/> <!-- unafraid, fearless -->
      <SynsetRelation relType="hyponym" target="ewn-07535012-n"/> <!-- dismay, alarm, consternation -->
      <SynsetRelation relType="hyponym" target="ewn-07535222-n"/> <!-- creeps -->
      <SynsetRelation relType="hyponym" target="ewn-07535351-n"/> <!-- tingle, thrill, frisson, chill, quiver, shudder, shiver -->
      <SynsetRelation relType="hyponym" target="ewn-07535650-n"/> <!-- horror -->
      <SynsetRelation relType="hyponym" target="ewn-07535746-n"/> <!-- hysteria -->
      <SynsetRelation relType="hyponym" target="ewn-07535851-n"/> <!-- terror, panic, affright -->
      <SynsetRelation relType="hyponym" target="ewn-07536676-n"/> <!-- scare, panic attack -->
      <SynsetRelation relType="hyponym" target="ewn-07536802-n"/> <!-- stage fright -->
      <SynsetRelation relType="hyponym" target="ewn-07536913-n"/> <!-- dread, apprehensiveness, apprehension -->
      <SynsetRelation relType="hyponym" target="ewn-07537968-n"/> <!-- timidity, timidness, timorousness -->
      <SynsetRelation relType="hyponym" target="ewn-07538999-n"/> <!-- intimidation -->
      <SynsetRelation relType="mero_part" target="ewn-14429178-n"/> <!-- cold sweat -->
    </Synset>
    <!-- dismay, alarm, consternation -->
    <Synset id="ewn-07535012-n" ili="i76270" members="ewn-alarm-n ewn-dismay-n ewn-consternation-n" partOfSpeech="n" dc:subject="noun.feeling">
      <Definition>fear resulting from the awareness of danger</Definition>
      <SynsetRelation relType="hypernym" target="ewn-07534492-n"/> <!-- fearfulness, fear, fright -->
      <SynsetRelation relType="attribute" target="ewn-00194616-a"/> <!-- alarming -->
      <SynsetRelation relType="attribute" target="ewn-00198152-a"/> <!-- unalarming -->
    </Synset>
    <!-- creeps -->
    <Synset id="ewn-07535222-n" ili="i76271" members="ewn-creeps-n" partOfSpeech="n" dc:subject="noun.feeling">
      <Definition>a feeling of fear and revulsion</Definition>
      <SynsetRelation relType="hypernym" target="ewn-07534492-n"/> <!-- fearfulness, fear, fright -->
      <SynsetRelation relType="exemplifies" target="ewn-07089193-n"/> <!-- colloquialism -->
      <Example>he gives me the creeps</Example>
    </Synset>
    <!-- tingle, thrill, frisson, chill, quiver, shudder, shiver -->
    <Synset id="ewn-07535351-n" ili="i76272" members="ewn-frisson-n ewn-shiver-n ewn-chill-n ewn-quiver-n ewn-shudder-n ewn-thrill-n ewn-tingle-n" partOfSpeech="n" dc:subject="noun.feeling">
      <Definition>an almost pleasurable sensation of fright</Definition>
      <SynsetRelation relType="hypernym" target="ewn-07534492-n"/> <!-- fearfulness, fear, fright -->
      <Example>a frisson of surprise shot through him</Example>
    </Synset>
    <!-- horror -->
    <Synset id="ewn-07535650-n" ili="i76273" members="ewn-horror-n" partOfSpeech="n" dc:subject="noun.feeling">
      <Definition>intense and profound fear</Definition>
      <SynsetRelation relType="hypernym" target="ewn-07534492-n"/> <!-- fearfulness, fear, fright -->
    </Synset>
    <!-- hysteria -->
    <Synset id="ewn-07535746-n" ili="i76274" members="ewn-hysteria-n" partOfSpeech="n" dc:subject="noun.feeling">
      <Definition>excessive or uncontrollable fear</Definition>
      <SynsetRelation relType="hypernym" target="ewn-07534492-n"/> <!-- fearfulness, fear, fright -->
    </Synset>
    <!-- terror, panic, affright -->
    <Synset id="ewn-07535851-n" ili="i76275" members="ewn-panic-n ewn-terror-n ewn-affright-n" partOfSpeech="n" dc:subject="noun.feeling">
      <Definition>an overwhelming feeling of fear and anxiety</Definition>
      <SynsetRelation relType="hypernym" target="ewn-07534492-n"/> <!-- fearfulness, fear, fright -->
      <SynsetRelation relType="hyponym" target="ewn-07536164-n"/> <!-- swivet -->
    </Synset>
    <!-- swivet -->
    <Synset id="ewn-07536164-n" ili="i76276" members="ewn-swivet-n" partOfSpeech="n" dc:subject="noun.feeling">
      <Definition>a panic or extreme discomposure</Definition>
      <SynsetRelation relType="hypernym" target="ewn-07535851-n"/> <!-- terror, panic, affright -->
      <Example>it threw her into a swivet</Example>
    </Synset>
    <!-- fear, reverence, awe, veneration -->
    <Synset id="ewn-07536278-n" ili="i76277" members="ewn-fear-n ewn-reverence-n ewn-awe-n ewn-veneration-n" partOfSpeech="n" dc:subject="noun.feeling">
      <Definition>a feeling of profound respect for someone or something</Definition>
      <SynsetRelation relType="hypernym" target="ewn-07495208-n"/> <!-- emotion -->
      <Example>the fear of God</Example>
      <Example>the Chinese reverence for the dead</Example>
      <Example>the French treat food with gentle reverence</Example>
      <Example>his respect for the law bordered on veneration</Example>
    </Synset>
    <!-- scare, panic attack -->
    <Synset id="ewn-07536676-n" ili="i76278" members="ewn-scare-n ewn-panic_attack-n" partOfSpeech="n" dc:subject="noun.feeling">
      <Definition>a sudden attack of fear</Definition>
      <SynsetRelation relType="hypernym" target="ewn-07534492-n"/> <!-- fearfulness, fear, fright -->
    </Synset>
    <!-- stage fright -->
    <Synset id="ewn-07536802-n" ili="i76279" members="ewn-stage_fright-n" partOfSpeech="n" dc:subject="noun.feeling">
      <Definition>fear that affects a person about to face an audience</Definition>
      <SynsetRelation relType="hypernym" target="ewn-07534492-n"/> <!-- fearfulness, fear, fright -->
    </Synset>
    <!-- dread, apprehensiveness, apprehension -->
    <Synset id="ewn-07536913-n" ili="i76280" members="ewn-apprehension-n ewn-apprehensiveness-n ewn-dread-n" partOfSpeech="n" dc:subject="noun.feeling">
      <Definition>fearful expectation or anticipation</Definition>
      <SynsetRelation relType="hypernym" target="ewn-07534492-n"/> <!-- fearfulness, fear, fright -->
      <SynsetRelation relType="hyponym" target="ewn-07537282-n"/> <!-- trepidation -->
      <SynsetRelation relType="hyponym" target="ewn-07537367-n"/> <!-- presentiment, premonition, boding, foreboding -->
      <SynsetRelation relType="hyponym" target="ewn-07537871-n"/> <!-- suspense -->
      <SynsetRelation relType="hyponym" target="ewn-07548645-n"/> <!-- somberness, sombreness, gloom, gloominess -->
      <SynsetRelation relType="hyponym" target="ewn-07552647-n"/> <!-- pall, chill -->
      <Example>the student looked around the examination room with apprehension</Example>
    </Synset>
    <!-- trepidation -->
    <Synset id="ewn-07537282-n" ili="i76281" members="ewn-trepidation-n" partOfSpeech="n" dc:subject="noun.feeling">
      <Definition>a feeling of alarm or dread</Definition>
      <SynsetRelation relType="hypernym" target="ewn-07536913-n"/> <!-- dread, apprehensiveness, apprehension -->
    </Synset>
    <!-- presentiment, premonition, boding, foreboding -->
    <Synset id="ewn-07537367-n" ili="i76282" members="ewn-foreboding-n ewn-premonition-n ewn-presentiment-n ewn-boding-n" partOfSpeech="n" dc:subject="noun.feeling">
      <Definition>a feeling of evil to come</Definition>
      <SynsetRelation relType="hypernym" target="ewn-07536913-n"/> <!-- dread, apprehensiveness, apprehension -->
      <SynsetRelation relType="hyponym" target="ewn-07537657-n"/> <!-- shadow -->
      <SynsetRelation relType="hyponym" target="ewn-07537775-n"/> <!-- presage -->
      <Example>a steadily escalating sense of foreboding</Example>
      <Example>the lawyer had a presentiment that the judge would dismiss the case</Example>
    </Synset>
    <!-- shadow -->
    <Synset id="ewn-07537657-n" ili="i76283" members="ewn-shadow-n" partOfSpeech="n" dc:subject="noun.feeling">
      <Definition>a premonition of something adverse</Definition>
      <SynsetRelation relType="hypernym" target="ewn-07537367-n"/> <!-- presentiment, premonition, boding, foreboding -->
      <Example>a shadow over his happiness</Example>
    </Synset>
    <!-- presage -->
    <Synset id="ewn-07537775-n" ili="i76284" members="ewn-presage-n" partOfSpeech="n" dc:subject="noun.feeling">
      <Definition>a foreboding about what is about to happen</Definition>
      <SynsetRelation relType="hypernym" target="ewn-07537367-n"/> <!-- presentiment, premonition, boding, foreboding -->
    </Synset>
    <!-- suspense -->
    <Synset id="ewn-07537871-n" ili="i76285" members="ewn-suspense-n" partOfSpeech="n" dc:subject="noun.feeling">
      <Definition>apprehension about what is going to happen</Definition>
      <SynsetRelation relType="hypernym" target="ewn-07536913-n"/> <!-- dread, apprehensiveness, apprehension -->
    </Synset>
    <!-- timidity, timidness, timorousness -->
    <Synset id="ewn-07537968-n" ili="i76286" members="ewn-timidity-n ewn-timidness-n ewn-timorousness-n" partOfSpeech="n" dc:subject="noun.feeling">
      <Definition>fear of the unknown or unfamiliar or fear of making decisions</Definition>
      <SynsetRelation relType="hypernym" target="ewn-07534492-n"/> <!-- fearfulness, fear, fright -->
      <SynsetRelation relType="hyponym" target="ewn-07538255-n"/> <!-- cold feet -->
      <SynsetRelation relType="hyponym" target="ewn-07538419-n"/> <!-- shyness -->
      <SynsetRelation relType="hyponym" target="ewn-07538525-n"/> <!-- self-doubt, diffidence, self-distrust -->
    </Synset>
    <!-- cold feet -->
    <Synset id="ewn-07538255-n" ili="i76287" members="ewn-cold_feet-n" partOfSpeech="n" dc:subject="noun.feeling">
      <Definition>timidity that prevents the continuation of a course of action</Definition>
      <SynsetRelation relType="hypernym" target="ewn-07537968-n"/> <!-- timidity, timidness, timorousness -->
      <Example>I was going to tell him but I got cold feet</Example>
    </Synset>
    <!-- shyness -->
    <Synset id="ewn-07538419-n" ili="i76288" members="ewn-shyness-n" partOfSpeech="n" dc:subject="noun.feeling">
      <Definition>a feeling of fear of embarrassment</Definition>
      <SynsetRelation relType="hypernym" target="ewn-07537968-n"/> <!-- timidity, timidness, timorousness -->
    </Synset>
    <!-- self-doubt, diffidence, self-distrust -->
    <Synset id="ewn-07538525-n" ili="i76289" members="ewn-diffidence-n ewn-self-doubt-n ewn-self-distrust-n" partOfSpeech="n" dc:subject="noun.feeling">
      <Definition>lack of self-confidence</Definition>
      <SynsetRelation relType="hypernym" target="ewn-07537968-n"/> <!-- timidity, timidness, timorousness -->
      <SynsetRelation relType="hyponym" target="ewn-07538724-n"/> <!-- hesitance, hesitancy -->
      <SynsetRelation relType="hyponym" target="ewn-07538888-n"/> <!-- unassertiveness -->
    </Synset>
    <!-- hesitance, hesitancy -->
    <Synset id="ewn-07538724-n" ili="i76290" members="ewn-hesitance-n ewn-hesitancy-n" partOfSpeech="n" dc:subject="noun.feeling">
      <Definition>a feeling of diffidence and indecision about doing something</Definition>
      <SynsetRelation relType="hypernym" target="ewn-07538525-n"/> <!-- self-doubt, diffidence, self-distrust -->
    </Synset>
    <!-- unassertiveness -->
    <Synset id="ewn-07538888-n" ili="i76291" members="ewn-unassertiveness-n" partOfSpeech="n" dc:subject="noun.feeling">
      <Definition>diffidence about self promotion</Definition>
      <SynsetRelation relType="hypernym" target="ewn-07538525-n"/> <!-- self-doubt, diffidence, self-distrust -->
    </Synset>
    <!-- intimidation -->
    <Synset id="ewn-07538999-n" ili="i76292" members="ewn-intimidation-n" partOfSpeech="n" dc:subject="noun.feeling">
      <Definition>the feeling of being intimidated; being made to feel afraid or timid</Definition>
      <SynsetRelation relType="hypernym" target="ewn-07534492-n"/> <!-- fearfulness, fear, fright -->
    </Synset>
    <!-- anxiety -->
    <Synset id="ewn-07539144-n" ili="i76293" members="ewn-anxiety-n" partOfSpeech="n" dc:subject="noun.feeling">
      <Definition>a vague unpleasant emotion that is experienced in anticipation of some (usually ill-defined) misfortune</Definition>
      <SynsetRelation relType="hypernym" target="ewn-07495208-n"/> <!-- emotion -->
      <SynsetRelation relType="hyponym" target="ewn-07523471-n"/> <!-- disconcertment, disconcertion, discomposure, discomfiture -->
      <SynsetRelation relType="hyponym" target="ewn-07539481-n"/> <!-- trouble, worry -->
      <SynsetRelation relType="hyponym" target="ewn-07539768-n"/> <!-- fear, care, concern -->
      <SynsetRelation relType="hyponym" target="ewn-07539999-n"/> <!-- disquiet, anxiousness -->
      <SynsetRelation relType="hyponym" target="ewn-07540157-n"/> <!-- insecurity -->
      <SynsetRelation relType="hyponym" target="ewn-07540296-n"/> <!-- uneasiness, disquietude, edginess, inquietude -->
      <SynsetRelation relType="hyponym" target="ewn-07540606-n"/> <!-- sinking feeling, sinking -->
      <SynsetRelation relType="hyponym" target="ewn-07540794-n"/> <!-- qualm, misgiving, scruple -->
      <SynsetRelation relType="hyponym" target="ewn-07540999-n"/> <!-- nervousness, jumpiness, restiveness, jitteriness -->
      <SynsetRelation relType="hyponym" target="ewn-07541241-n"/> <!-- angst -->
    </Synset>
    <!-- trouble, worry -->
    <Synset id="ewn-07539481-n" ili="i76294" members="ewn-worry-n ewn-trouble-n" partOfSpeech="n" dc:subject="noun.feeling">
      <Definition>a strong feeling of anxiety</Definition>
      <SynsetRelation relType="hypernym" target="ewn-07539144-n"/> <!-- anxiety -->
      <Example>his worry over the prospect of being fired</Example>
      <Example>it is not work but worry that kills</Example>
      <Example>he wanted to die and end his troubles</Example>
    </Synset>
    <!-- fear, care, concern -->
    <Synset id="ewn-07539768-n" ili="i76295" members="ewn-concern-n ewn-care-n ewn-fear-n" partOfSpeech="n" dc:subject="noun.feeling">
      <Definition>an anxious feeling</Definition>
      <SynsetRelation relType="hypernym" target="ewn-07539144-n"/> <!-- anxiety -->
      <Example>care had aged him</Example>
      <Example>they hushed it up out of fear of public reaction</Example>
    </Synset>
    <!-- disquiet, anxiousness -->
    <Synset id="ewn-07539999-n" ili="i76296" members="ewn-anxiousness-n ewn-disquiet-n" partOfSpeech="n" dc:subject="noun.feeling">
      <Definition>a feeling of mild anxiety about possible developments</Definition>
      <SynsetRelation relType="hypernym" target="ewn-07539144-n"/> <!-- anxiety -->
    </Synset>
    <!-- insecurity -->
    <Synset id="ewn-07540157-n" ili="i76297" members="ewn-insecurity-n" partOfSpeech="n" dc:subject="noun.feeling">
      <Definition>the anxiety you experience when you feel vulnerable and insecure</Definition>
      <SynsetRelation relType="hypernym" target="ewn-07539144-n"/> <!-- anxiety -->
    </Synset>
    <!-- uneasiness, disquietude, edginess, inquietude -->
    <Synset id="ewn-07540296-n" ili="i76298" members="ewn-edginess-n ewn-uneasiness-n ewn-inquietude-n ewn-disquietude-n" partOfSpeech="n" dc:subject="noun.feeling">
      <Definition>feelings of anxiety that make you tense and irritable</Definition>
      <SynsetRelation relType="hypernym" target="ewn-07539144-n"/> <!-- anxiety -->
      <SynsetRelation relType="hyponym" target="ewn-07540498-n"/> <!-- willies -->
    </Synset>
    <!-- willies -->
    <Synset id="ewn-07540498-n" ili="i76299" members="ewn-willies-n" partOfSpeech="n" dc:subject="noun.feeling">
      <Definition>feelings of uneasiness</Definition>
      <SynsetRelation relType="hypernym" target="ewn-07540296-n"/> <!-- uneasiness, disquietude, edginess, inquietude -->
      <Example>that guy gave me the willies</Example>
    </Synset>
    <!-- sinking feeling, sinking -->
    <Synset id="ewn-07540606-n" ili="i76300" members="ewn-sinking-n ewn-sinking_feeling-n" partOfSpeech="n" dc:subject="noun.feeling">
      <Definition>a feeling caused by uneasiness or apprehension</Definition>
      <SynsetRelation relType="hypernym" target="ewn-07539144-n"/> <!-- anxiety -->
      <Example>with a sinking heart</Example>
      <Example>a sinking feeling in the pit of my stomach</Example>
    </Synset>
    <!-- qualm, misgiving, scruple -->
    <Synset id="ewn-07540794-n" ili="i76301" members="ewn-scruple-n ewn-qualm-n ewn-misgiving-n" partOfSpeech="n" dc:subject="noun.feeling">
      <Definition>uneasiness about the fitness of an action (particularly for reasons of ethics, morals or propriety)</Definition>
      <SynsetRelation relType="hypernym" target="ewn-07539144-n"/> <!-- anxiety -->
    </Synset>
    <!-- nervousness, jumpiness, restiveness, jitteriness -->
    <Synset id="ewn-07540999-n" ili="i76302" members="ewn-jitteriness-n ewn-jumpiness-n ewn-nervousness-n ewn-restiveness-n" partOfSpeech="n" dc:subject="noun.feeling">
      <Definition>the anxious feeling you have when you have the jitters</Definition>
      <SynsetRelation relType="hypernym" target="ewn-07539144-n"/> <!-- anxiety -->
    </Synset>
    <!-- angst -->
    <Synset id="ewn-07541241-n" ili="i76303" members="ewn-angst-n" partOfSpeech="n" dc:subject="noun.feeling">
      <Definition>an acute but unspecific feeling of anxiety; usually reserved for philosophical anxiety about the world or about personal freedom</Definition>
      <SynsetRelation relType="hypernym" target="ewn-07539144-n"/> <!-- anxiety -->
    </Synset>
    <!-- fearlessness, bravery -->
    <Synset id="ewn-07541421-n" ili="i76304" members="ewn-fearlessness-n ewn-bravery-n" partOfSpeech="n" dc:subject="noun.feeling">
      <Definition>feeling no fear</Definition>
      <SynsetRelation relType="hypernym" target="ewn-00026390-n"/> <!-- feeling -->
      <SynsetRelation relType="hyponym" target="ewn-07541577-n"/> <!-- security -->
    </Synset>
    <!-- security -->
    <Synset id="ewn-07541577-n" ili="i76305" members="ewn-security-n" partOfSpeech="n" dc:subject="noun.feeling">
      <Definition>freedom from anxiety or fear</Definition>
      <SynsetRelation relType="hypernym" target="ewn-07541421-n"/> <!-- fearlessness, bravery -->
      <SynsetRelation relType="hyponym" target="ewn-07541744-n"/> <!-- confidence -->
      <Example>the watch dog gave her a feeling of security</Example>
    </Synset>
    <!-- confidence -->
    <Synset id="ewn-07541744-n" ili="i76306" members="ewn-confidence-n" partOfSpeech="n" dc:subject="noun.feeling">
      <Definition>a feeling of trust (in someone or something)</Definition>
      <SynsetRelation relType="hypernym" target="ewn-07541577-n"/> <!-- security -->
      <SynsetRelation relType="attribute" target="ewn-00339715-a"/> <!-- confident -->
      <SynsetRelation relType="attribute" target="ewn-00340839-a"/> <!-- timid, unsure, diffident, shy -->
      <Example>I have confidence in our team</Example>
      <Example>confidence is always borrowed, never owned</Example>
    </Synset>
    <!-- happiness -->
    <Synset id="ewn-07541996-n" ili="i76307" members="ewn-happiness-n" partOfSpeech="n" dc:subject="noun.feeling">
      <Definition>emotions experienced when in a state of well-being</Definition>
      <SynsetRelation relType="hypernym" target="ewn-00026390-n"/> <!-- feeling -->
      <SynsetRelation relType="attribute" target="ewn-01151786-a"/> <!-- happy -->
      <SynsetRelation relType="attribute" target="ewn-01152997-a"/> <!-- unhappy -->
      <SynsetRelation relType="hyponym" target="ewn-07542300-n"/> <!-- bonheur -->
      <SynsetRelation relType="hyponym" target="ewn-07542406-n"/> <!-- gladfulness, gladness, gladsomeness -->
      <SynsetRelation relType="hyponym" target="ewn-07544633-n"/> <!-- gaiety, merriment -->
      <SynsetRelation relType="hyponym" target="ewn-07544951-n"/> <!-- rejoicing -->
      <SynsetRelation relType="hyponym" target="ewn-07545205-n"/> <!-- belonging -->
      <SynsetRelation relType="hyponym" target="ewn-07545866-n"/> <!-- cheerfulness, blitheness -->
      <SynsetRelation relType="hyponym" target="ewn-07546493-n"/> <!-- contentment -->
    </Synset>
    <!-- bonheur -->
    <Synset id="ewn-07542300-n" ili="i76308" members="ewn-bonheur-n" partOfSpeech="n" dc:subject="noun.feeling">
      <Definition>(French) happiness and good humor</Definition>
      <SynsetRelation relType="hypernym" target="ewn-07541996-n"/> <!-- happiness -->
      <SynsetRelation relType="domain_region" target="ewn-08949695-n"/> <!-- France, French Republic -->
    </Synset>
    <!-- gladfulness, gladness, gladsomeness -->
    <Synset id="ewn-07542406-n" ili="i76309" members="ewn-gladness-n ewn-gladfulness-n ewn-gladsomeness-n" partOfSpeech="n" dc:subject="noun.feeling">
      <Definition>experiencing joy and pleasure</Definition>
      <SynsetRelation relType="hypernym" target="ewn-07541996-n"/> <!-- happiness -->
    </Synset>
    <!-- joyousness, joyfulness, joy -->
    <Synset id="ewn-07542591-n" ili="i76310" members="ewn-joy-n ewn-joyousness-n ewn-joyfulness-n" partOfSpeech="n" dc:subject="noun.feeling">
      <Definition>the emotion of great happiness</Definition>
      <SynsetRelation relType="hypernym" target="ewn-07495208-n"/> <!-- emotion -->
      <SynsetRelation relType="hyponym" target="ewn-07542913-n"/> <!-- rhapsody -->
      <SynsetRelation relType="hyponym" target="ewn-07543044-n"/> <!-- elation, lightness, high spirits -->
      <SynsetRelation relType="hyponym" target="ewn-07543205-n"/> <!-- jubilation, jubilance, exultation, jubilancy -->
      <SynsetRelation relType="hyponym" target="ewn-07543600-n"/> <!-- excitement, exhilaration -->
      <SynsetRelation relType="hyponym" target="ewn-07571212-n"/> <!-- exuberance -->
    </Synset>
    <!-- rhapsody -->
    <Synset id="ewn-07542913-n" ili="in" members="ewn-rhapsody-n" partOfSpeech="n" dc:subject="noun.feeling">
      <Definition>an enthusiastic expression of emotion</Definition>
      <ILIDefinition>an enthusiastic expression of emotion</ILIDefinition>
      <SynsetRelation relType="hypernym" target="ewn-07542591-n"/> <!-- joyousness, joyfulness, joy -->
      <Example>rhapsodies of joy</Example>
    </Synset>
    <!-- elation, lightness, high spirits -->
    <Synset id="ewn-07543044-n" ili="i76311" members="ewn-elation-n ewn-high_spirits-n ewn-lightness-n" partOfSpeech="n" dc:subject="noun.feeling">
      <Definition>a feeling of joy and pride</Definition>
      <SynsetRelation relType="hypernym" target="ewn-07542591-n"/> <!-- joyousness, joyfulness, joy -->
      <SynsetRelation relType="hyponym" target="ewn-07544484-n"/> <!-- euphoria, euphory -->
    </Synset>
    <!-- jubilation, jubilance, exultation, jubilancy -->
    <Synset id="ewn-07543205-n" ili="i76312" members="ewn-exultation-n ewn-jubilance-n ewn-jubilancy-n ewn-jubilation-n" partOfSpeech="n" dc:subject="noun.feeling">
      <Definition>a feeling of extreme joy</Definition>
      <SynsetRelation relType="hypernym" target="ewn-07542591-n"/> <!-- joyousness, joyfulness, joy -->
      <SynsetRelation relType="hyponym" target="ewn-07543485-n"/> <!-- triumph -->
    </Synset>
    <!-- triumph -->
    <Synset id="ewn-07543485-n" ili="i76313" members="ewn-triumph-n" partOfSpeech="n" dc:subject="noun.feeling">
      <Definition>the exultation of victory</Definition>
      <SynsetRelation relType="hypernym" target="ewn-07543205-n"/> <!-- jubilation, jubilance, exultation, jubilancy -->
    </Synset>
    <!-- excitement, exhilaration -->
    <Synset id="ewn-07543600-n" ili="i76314" members="ewn-exhilaration-n ewn-excitement-n" partOfSpeech="n" dc:subject="noun.feeling">
      <Definition>the feeling of lively and cheerful joy</Definition>
      <SynsetRelation relType="hypernym" target="ewn-07542591-n"/> <!-- joyousness, joyfulness, joy -->
      <SynsetRelation relType="hyponym" target="ewn-07543858-n"/> <!-- thrill, flush, boot, kick, bang, charge, rush -->
      <SynsetRelation relType="hyponym" target="ewn-07544195-n"/> <!-- intoxication -->
      <SynsetRelation relType="hyponym" target="ewn-07544364-n"/> <!-- titillation -->
      <Example>he could hardly conceal his excitement when she agreed</Example>
    </Synset>
    <!-- thrill, flush, boot, kick, bang, charge, rush -->
    <Synset id="ewn-07543858-n" ili="i76315" members="ewn-bang-n ewn-boot-n ewn-charge-n ewn-rush-n ewn-flush-n ewn-thrill-n ewn-kick-n" partOfSpeech="n" dc:subject="noun.feeling">
      <Definition>the swift release of a store of affective force</Definition>
      <SynsetRelation relType="hypernym" target="ewn-07543600-n"/> <!-- excitement, exhilaration -->
      <Example>they got a great bang out of it</Example>
      <Example>what a boot!</Example>
      <Example>he got a quick rush from injecting heroin</Example>
      <Example>he does it for kicks</Example>
    </Synset>
    <!-- intoxication -->
    <Synset id="ewn-07544195-n" ili="i76316" members="ewn-intoxication-n" partOfSpeech="n" dc:subject="noun.feeling">
      <Definition>excitement and elation beyond the bounds of sobriety</Definition>
      <SynsetRelation relType="hypernym" target="ewn-07543600-n"/> <!-- excitement, exhilaration -->
      <Example>the intoxication of wealth and power</Example>
    </Synset>
    <!-- titillation -->
    <Synset id="ewn-07544364-n" ili="i76317" members="ewn-titillation-n" partOfSpeech="n" dc:subject="noun.feeling">
      <Definition>a tingling feeling of excitement (as from teasing or tickling)</Definition>
      <SynsetRelation relType="hypernym" target="ewn-07543600-n"/> <!-- excitement, exhilaration -->
    </Synset>
    <!-- euphoria, euphory -->
    <Synset id="ewn-07544484-n" ili="i76318" members="ewn-euphoria-n ewn-euphory-n" partOfSpeech="n" dc:subject="noun.feeling">
      <Definition>a feeling of great (usually exaggerated) elation</Definition>
      <SynsetRelation relType="hypernym" target="ewn-07543044-n"/> <!-- elation, lightness, high spirits -->
    </Synset>
    <!-- gaiety, merriment -->
    <Synset id="ewn-07544633-n" ili="i76319" members="ewn-gaiety-n ewn-merriment-n" partOfSpeech="n" dc:subject="noun.feeling">
      <Definition>a gay feeling</Definition>
      <SynsetRelation relType="hypernym" target="ewn-07541996-n"/> <!-- happiness -->
      <SynsetRelation relType="hyponym" target="ewn-07544765-n"/> <!-- mirthfulness, mirth, glee, gleefulness, hilarity -->
      <SynsetRelation relType="hyponym" target="ewn-07545071-n"/> <!-- jocundity, jocularity -->
      <SynsetRelation relType="hyponym" target="ewn-07567356-n"/> <!-- joviality, jolliness, jollity -->
    </Synset>
    <!-- mirthfulness, mirth, glee, gleefulness, hilarity -->
    <Synset id="ewn-07544765-n" ili="i76320" members="ewn-hilarity-n ewn-mirth-n ewn-mirthfulness-n ewn-glee-n ewn-gleefulness-n" partOfSpeech="n" dc:subject="noun.feeling">
      <Definition>great merriment</Definition>
      <SynsetRelation relType="hypernym" target="ewn-07544633-n"/> <!-- gaiety, merriment -->
    </Synset>
    <!-- rejoicing -->
    <Synset id="ewn-07544951-n" ili="i76321" members="ewn-rejoicing-n" partOfSpeech="n" dc:subject="noun.feeling">
      <Definition>a feeling of great happiness</Definition>
      <SynsetRelation relType="hypernym" target="ewn-07541996-n"/> <!-- happiness -->
    </Synset>
    <!-- jocundity, jocularity -->
    <Synset id="ewn-07545071-n" ili="i76322" members="ewn-jocundity-n ewn-jocularity-n" partOfSpeech="n" dc:subject="noun.feeling">
      <Definition>a feeling of facetious merriment</Definition>
      <SynsetRelation relType="hypernym" target="ewn-07544633-n"/> <!-- gaiety, merriment -->
    </Synset>
    <!-- belonging -->
    <Synset id="ewn-07545205-n" ili="i76323" members="ewn-belonging-n" partOfSpeech="n" dc:subject="noun.feeling">
      <Definition>happiness felt in a secure relationship</Definition>
      <SynsetRelation relType="hypernym" target="ewn-07541996-n"/> <!-- happiness -->
      <SynsetRelation relType="hyponym" target="ewn-07545388-n"/> <!-- comfortableness -->
      <SynsetRelation relType="hyponym" target="ewn-07545512-n"/> <!-- closeness, intimacy -->
      <Example>with his classmates he felt a sense of belonging</Example>
    </Synset>
    <!-- comfortableness -->
    <Synset id="ewn-07545388-n" ili="i76324" members="ewn-comfortableness-n" partOfSpeech="n" dc:subject="noun.feeling">
      <Definition>a feeling of being at ease in a relationship</Definition>
      <SynsetRelation relType="hypernym" target="ewn-07545205-n"/> <!-- belonging -->
    </Synset>
    <!-- closeness, intimacy -->
    <Synset id="ewn-07545512-n" ili="i76325" members="ewn-closeness-n ewn-intimacy-n" partOfSpeech="n" dc:subject="noun.feeling">
      <Definition>a feeling of being intimate and belonging together</Definition>
      <SynsetRelation relType="hypernym" target="ewn-07545205-n"/> <!-- belonging -->
      <SynsetRelation relType="hyponym" target="ewn-07545710-n"/> <!-- togetherness -->
      <Example>their closeness grew as the night wore on</Example>
    </Synset>
    <!-- togetherness -->
    <Synset id="ewn-07545710-n" ili="i76326" members="ewn-togetherness-n" partOfSpeech="n" dc:subject="noun.feeling">
      <Definition>affectionate closeness</Definition>
      <SynsetRelation relType="hypernym" target="ewn-07545512-n"/> <!-- closeness, intimacy -->
      <Example>togetherness is the new wonder ingredient in marriage</Example>
    </Synset>
    <!-- cheerfulness, blitheness -->
    <Synset id="ewn-07545866-n" ili="i76327" members="ewn-cheerfulness-n ewn-blitheness-n" partOfSpeech="n" dc:subject="noun.feeling">
      <Definition>a feeling of spontaneous good spirits</Definition>
      <SynsetRelation relType="hypernym" target="ewn-07541996-n"/> <!-- happiness -->
      <SynsetRelation relType="hyponym" target="ewn-07546111-n"/> <!-- buoyancy, perkiness -->
      <SynsetRelation relType="hyponym" target="ewn-07546254-n"/> <!-- insouciance, lightsomeness, carefreeness, lightheartedness -->
      <Example>his cheerfulness made everyone feel better</Example>
    </Synset>
    <!-- buoyancy, perkiness -->
    <Synset id="ewn-07546111-n" ili="i76328" members="ewn-buoyancy-n ewn-perkiness-n" partOfSpeech="n" dc:subject="noun.feeling">
      <Definition>cheerfulness that bubbles to the surface</Definition>
      <SynsetRelation relType="hypernym" target="ewn-07545866-n"/> <!-- cheerfulness, blitheness -->
    </Synset>
    <!-- insouciance, lightsomeness, carefreeness, lightheartedness -->
    <Synset id="ewn-07546254-n" ili="i76329" members="ewn-carefreeness-n ewn-insouciance-n ewn-lightheartedness-n ewn-lightsomeness-n" partOfSpeech="n" dc:subject="noun.feeling">
      <Definition>the cheerful feeling you have when nothing is troubling you</Definition>
      <SynsetRelation relType="hypernym" target="ewn-07545866-n"/> <!-- cheerfulness, blitheness -->
    </Synset>
    <!-- contentment -->
    <Synset id="ewn-07546493-n" ili="i76330" members="ewn-contentment-n" partOfSpeech="n" dc:subject="noun.feeling">
      <Definition>happiness with one&apos;s situation in life</Definition>
      <SynsetRelation relType="hypernym" target="ewn-07541996-n"/> <!-- happiness -->
      <SynsetRelation relType="hyponym" target="ewn-07546643-n"/> <!-- satisfaction -->
    </Synset>
    <!-- satisfaction -->
    <Synset id="ewn-07546643-n" ili="i76331" members="ewn-satisfaction-n" partOfSpeech="n" dc:subject="noun.feeling">
      <Definition>the contentment one feels when one has fulfilled a desire, need, or expectation</Definition>
      <SynsetRelation relType="hypernym" target="ewn-07546493-n"/> <!-- contentment -->
      <SynsetRelation relType="hyponym" target="ewn-07546924-n"/> <!-- pride -->
      <SynsetRelation relType="hyponym" target="ewn-07547101-n"/> <!-- self-complacency, self-satisfaction, complacence, complacency -->
      <SynsetRelation relType="hyponym" target="ewn-07547500-n"/> <!-- fulfillment, fulfilment -->
      <SynsetRelation relType="hyponym" target="ewn-07547664-n"/> <!-- gloat, glee, gloating -->
      <Example>the chef tasted the sauce with great satisfaction</Example>
    </Synset>
    <!-- pride -->
    <Synset id="ewn-07546924-n" ili="i76332" members="ewn-pride-n" partOfSpeech="n" dc:subject="noun.feeling">
      <Definition>satisfaction with your (or another&apos;s) achievements</Definition>
      <SynsetRelation relType="hypernym" target="ewn-07546643-n"/> <!-- satisfaction -->
      <SynsetRelation relType="hyponym" target="ewn-04893985-n"/> <!-- civic pride, civic spirit -->
      <Example>he takes pride in his son&apos;s success</Example>
    </Synset>
    <!-- self-complacency, self-satisfaction, complacence, complacency -->
    <Synset id="ewn-07547101-n" ili="i76333" members="ewn-complacency-n ewn-complacence-n ewn-self-complacency-n ewn-self-satisfaction-n" partOfSpeech="n" dc:subject="noun.feeling">
      <Definition>the feeling you have when you are satisfied with yourself</Definition>
      <SynsetRelation relType="hypernym" target="ewn-07546643-n"/> <!-- satisfaction -->
      <SynsetRelation relType="hyponym" target="ewn-07547386-n"/> <!-- smugness -->
      <Example>his complacency was absolutely disgusting</Example>
    </Synset>
    <!-- smugness -->
    <Synset id="ewn-07547386-n" ili="i76334" members="ewn-smugness-n" partOfSpeech="n" dc:subject="noun.feeling">
      <Definition>an excessive feeling of self-satisfaction</Definition>
      <SynsetRelation relType="hypernym" target="ewn-07547101-n"/> <!-- self-complacency, self-satisfaction, complacence, complacency -->
    </Synset>
    <!-- fulfillment, fulfilment -->
    <Synset id="ewn-07547500-n" ili="i76335" members="ewn-fulfillment-n ewn-fulfilment-n" partOfSpeech="n" dc:subject="noun.feeling">
      <Definition>a feeling of satisfaction at having achieved your desires</Definition>
      <SynsetRelation relType="hypernym" target="ewn-07546643-n"/> <!-- satisfaction -->
    </Synset>
    <!-- gloat, glee, gloating -->
    <Synset id="ewn-07547664-n" ili="i76336" members="ewn-gloat-n ewn-gloating-n ewn-glee-n" partOfSpeech="n" dc:subject="noun.feeling">
      <Definition>malicious satisfaction</Definition>
      <SynsetRelation relType="hypernym" target="ewn-07546643-n"/> <!-- satisfaction -->
    </Synset>
    <!-- unhappiness, sadness -->
    <Synset id="ewn-07547828-n" ili="i76337" members="ewn-sadness-n ewn-unhappiness-n" partOfSpeech="n" dc:subject="noun.feeling">
      <Definition>emotions experienced when not in a state of well-being</Definition>
      <SynsetRelation relType="hypernym" target="ewn-00026390-n"/> <!-- feeling -->
      <SynsetRelation relType="hyponym" target="ewn-07548220-n"/> <!-- dolefulness -->
      <SynsetRelation relType="hyponym" target="ewn-07548333-n"/> <!-- heaviness -->
      <SynsetRelation relType="hyponym" target="ewn-07548485-n"/> <!-- melancholy -->
      <SynsetRelation relType="hyponym" target="ewn-07549366-n"/> <!-- misery -->
      <SynsetRelation relType="hyponym" target="ewn-07549496-n"/> <!-- loneliness, desolation, forlornness -->
      <SynsetRelation relType="hyponym" target="ewn-07549666-n"/> <!-- tearfulness, weepiness -->
      <SynsetRelation relType="hyponym" target="ewn-07549818-n"/> <!-- sorrow -->
      <SynsetRelation relType="hyponym" target="ewn-07551058-n"/> <!-- rue, ruefulness, sorrow, regret -->
      <SynsetRelation relType="hyponym" target="ewn-07552456-n"/> <!-- uncheerfulness, cheerlessness -->
      <SynsetRelation relType="hyponym" target="ewn-07552873-n"/> <!-- depression -->
      <SynsetRelation relType="hyponym" target="ewn-07553056-n"/> <!-- dispiritedness, downheartedness, lowness, dejectedness, low-spiritedness -->
    </Synset>
    <!-- dolefulness -->
    <Synset id="ewn-07548220-n" ili="i76338" members="ewn-dolefulness-n" partOfSpeech="n" dc:subject="noun.feeling">
      <Definition>sadness caused by grief or affliction</Definition>
      <SynsetRelation relType="hypernym" target="ewn-07547828-n"/> <!-- unhappiness, sadness -->
    </Synset>
    <!-- heaviness -->
    <Synset id="ewn-07548333-n" ili="i76339" members="ewn-heaviness-n" partOfSpeech="n" dc:subject="noun.feeling">
      <Definition>persisting sadness</Definition>
      <SynsetRelation relType="hypernym" target="ewn-07547828-n"/> <!-- unhappiness, sadness -->
      <Example>nothing lifted the heaviness of her heart after her loss</Example>
    </Synset>
    <!-- melancholy -->
    <Synset id="ewn-07548485-n" ili="i76340" members="ewn-melancholy-n" partOfSpeech="n" dc:subject="noun.feeling">
      <Definition>a feeling of thoughtful sadness</Definition>
      <SynsetRelation relType="hypernym" target="ewn-07547828-n"/> <!-- unhappiness, sadness -->
      <SynsetRelation relType="hyponym" target="ewn-07548645-n"/> <!-- somberness, sombreness, gloom, gloominess -->
      <SynsetRelation relType="hyponym" target="ewn-07548880-n"/> <!-- heavyheartedness -->
      <SynsetRelation relType="hyponym" target="ewn-07548995-n"/> <!-- brooding, pensiveness -->
      <SynsetRelation relType="hyponym" target="ewn-07549123-n"/> <!-- world-weariness, Weltschmerz -->
    </Synset>
    <!-- somberness, sombreness, gloom, gloominess -->
    <Synset id="ewn-07548645-n" ili="i76341" members="ewn-gloom-n ewn-gloominess-n ewn-somberness-n ewn-sombreness-n" partOfSpeech="n" dc:subject="noun.feeling">
      <Definition>a feeling of melancholy apprehension</Definition>
      <SynsetRelation relType="hypernym" target="ewn-07548485-n"/> <!-- melancholy -->
      <SynsetRelation relType="hypernym" target="ewn-07536913-n"/> <!-- dread, apprehensiveness, apprehension -->
    </Synset>
    <!-- heavyheartedness -->
    <Synset id="ewn-07548880-n" ili="i76342" members="ewn-heavyheartedness-n" partOfSpeech="n" dc:subject="noun.feeling">
      <Definition>a feeling of dispirited melancholy</Definition>
      <SynsetRelation relType="hypernym" target="ewn-07548485-n"/> <!-- melancholy -->
    </Synset>
    <!-- brooding, pensiveness -->
    <Synset id="ewn-07548995-n" ili="i76343" members="ewn-pensiveness-n ewn-brooding-n" partOfSpeech="n" dc:subject="noun.feeling">
      <Definition>persistent morbid meditation on a problem</Definition>
      <SynsetRelation relType="hypernym" target="ewn-07548485-n"/> <!-- melancholy -->
    </Synset>
    <!-- world-weariness, Weltschmerz -->
    <Synset id="ewn-07549123-n" ili="i76344" members="ewn-world-weariness-n ewn-Weltschmerz-n" partOfSpeech="n" dc:subject="noun.feeling">
      <Definition>sadness on thinking about the evils of the world</Definition>
      <SynsetRelation relType="hypernym" target="ewn-07548485-n"/> <!-- melancholy -->
    </Synset>
    <!-- woefulness, woe -->
    <Synset id="ewn-07549265-n" ili="i76345" members="ewn-woe-n ewn-woefulness-n" partOfSpeech="n" dc:subject="noun.feeling">
      <Definition>intense mournfulness</Definition>
      <SynsetRelation relType="hypernym" target="ewn-07550597-n"/> <!-- ruthfulness, sorrowfulness, mournfulness -->
    </Synset>
    <!-- misery -->
    <Synset id="ewn-07549366-n" ili="i76346" members="ewn-misery-n" partOfSpeech="n" dc:subject="noun.feeling">
      <Definition>a feeling of intense unhappiness</Definition>
      <SynsetRelation relType="hypernym" target="ewn-07547828-n"/> <!-- unhappiness, sadness -->
      <Example>she was exhausted by her misery and grief</Example>
    </Synset>
    <!-- loneliness, desolation, forlornness -->
    <Synset id="ewn-07549496-n" ili="i76347" members="ewn-forlornness-n ewn-loneliness-n ewn-desolation-n" partOfSpeech="n" dc:subject="noun.feeling">
      <Definition>sadness resulting from being forsaken or abandoned</Definition>
      <SynsetRelation relType="hypernym" target="ewn-07547828-n"/> <!-- unhappiness, sadness -->
    </Synset>
    <!-- tearfulness, weepiness -->
    <Synset id="ewn-07549666-n" ili="i76348" members="ewn-weepiness-n ewn-tearfulness-n" partOfSpeech="n" dc:subject="noun.feeling">
      <Definition>sadness expressed by weeping</Definition>
      <SynsetRelation relType="hypernym" target="ewn-07547828-n"/> <!-- unhappiness, sadness -->
    </Synset>
    <!-- sorrow -->
    <Synset id="ewn-07549818-n" ili="i76349" members="ewn-sorrow-n" partOfSpeech="n" dc:subject="noun.feeling">
      <Definition>an emotion of great sadness associated with loss or bereavement</Definition>
      <SynsetRelation relType="hypernym" target="ewn-07547828-n"/> <!-- unhappiness, sadness -->
      <SynsetRelation relType="hyponym" target="ewn-07550235-n"/> <!-- broken heart -->
      <SynsetRelation relType="hyponym" target="ewn-07550398-n"/> <!-- heartache, brokenheartedness, heartbreak, grief -->
      <SynsetRelation relType="hyponym" target="ewn-07550597-n"/> <!-- ruthfulness, sorrowfulness, mournfulness -->
      <SynsetRelation relType="hyponym" target="ewn-07553660-n"/> <!-- self-pity -->
      <Example>he tried to express his sorrow at her loss</Example>
    </Synset>
    <!-- contrition, attrition, contriteness -->
    <Synset id="ewn-07550088-n" ili="i76350" members="ewn-attrition-n ewn-contrition-n ewn-contriteness-n" partOfSpeech="n" dc:subject="noun.feeling">
      <Definition>sorrow for sin arising from fear of damnation</Definition>
      <SynsetRelation relType="hypernym" target="ewn-07551058-n"/> <!-- rue, ruefulness, sorrow, regret -->
    </Synset>
    <!-- broken heart -->
    <Synset id="ewn-07550235-n" ili="i76351" members="ewn-broken_heart-n" partOfSpeech="n" dc:subject="noun.feeling">
      <Definition>devastating sorrow and despair</Definition>
      <SynsetRelation relType="hypernym" target="ewn-07549818-n"/> <!-- sorrow -->
      <Example>he is recovering from a broken heart</Example>
      <Example>a broken heart languishes here</Example>
    </Synset>
    <!-- heartache, brokenheartedness, heartbreak, grief -->
    <Synset id="ewn-07550398-n" ili="i76352" members="ewn-grief-n ewn-heartache-n ewn-heartbreak-n ewn-brokenheartedness-n" partOfSpeech="n" dc:subject="noun.feeling">
      <Definition>intense sorrow caused by loss of a loved one (especially by death)</Definition>
      <SynsetRelation relType="hypernym" target="ewn-07549818-n"/> <!-- sorrow -->
      <SynsetRelation relType="hyponym" target="ewn-07550920-n"/> <!-- dolor, dolour -->
    </Synset>
    <!-- ruthfulness, sorrowfulness, mournfulness -->
    <Synset id="ewn-07550597-n" ili="i76353" members="ewn-mournfulness-n ewn-sorrowfulness-n ewn-ruthfulness-n" partOfSpeech="n" dc:subject="noun.feeling">
      <Definition>a state of gloomy sorrow</Definition>
      <SynsetRelation relType="hypernym" target="ewn-07549818-n"/> <!-- sorrow -->
      <SynsetRelation relType="hyponym" target="ewn-07549265-n"/> <!-- woefulness, woe -->
      <SynsetRelation relType="hyponym" target="ewn-07550818-n"/> <!-- plaintiveness -->
    </Synset>
    <!-- plaintiveness -->
    <Synset id="ewn-07550818-n" ili="i76354" members="ewn-plaintiveness-n" partOfSpeech="n" dc:subject="noun.feeling">
      <Definition>expressing sorrowfulness</Definition>
      <SynsetRelation relType="hypernym" target="ewn-07550597-n"/> <!-- ruthfulness, sorrowfulness, mournfulness -->
    </Synset>
    <!-- dolor, dolour -->
    <Synset id="ewn-07550920-n" ili="i76355" members="ewn-dolor-n ewn-dolour-n" partOfSpeech="n" dc:subject="noun.feeling">
      <Definition>(poetry) painful grief</Definition>
      <SynsetRelation relType="hypernym" target="ewn-07550398-n"/> <!-- heartache, brokenheartedness, heartbreak, grief -->
      <SynsetRelation relType="domain_topic" target="ewn-07107220-n"/> <!-- poetry, verse, poesy -->
    </Synset>
    <!-- rue, ruefulness, sorrow, regret -->
    <Synset id="ewn-07551058-n" ili="i76356" members="ewn-sorrow-n ewn-regret-n ewn-rue-n ewn-ruefulness-n" partOfSpeech="n" dc:subject="noun.feeling">
      <Definition>sadness associated with some wrong done or some disappointment</Definition>
      <SynsetRelation relType="hypernym" target="ewn-07547828-n"/> <!-- unhappiness, sadness -->
      <SynsetRelation relType="hyponym" target="ewn-07550088-n"/> <!-- contrition, attrition, contriteness -->
      <SynsetRelation relType="hyponym" target="ewn-07551462-n"/> <!-- remorse, self-reproach, compunction -->
      <Example>he drank to drown his sorrows</Example>
      <Example>he wrote a note expressing his regret</Example>
      <Example>to his rue, the error cost him the game</Example>
    </Synset>
    <!-- remorse, self-reproach, compunction -->
    <Synset id="ewn-07551462-n" ili="i76357" members="ewn-compunction-n ewn-remorse-n ewn-self-reproach-n" partOfSpeech="n" dc:subject="noun.feeling">
      <Definition>a feeling of deep regret (usually for some misdeed)</Definition>
      <SynsetRelation relType="hypernym" target="ewn-07551058-n"/> <!-- rue, ruefulness, sorrow, regret -->
      <SynsetRelation relType="hyponym" target="ewn-07551633-n"/> <!-- guilt trip, guilty conscience, guilt feelings, guilt -->
      <SynsetRelation relType="hyponym" target="ewn-07552258-n"/> <!-- penance, penitence, repentance -->
    </Synset>
    <!-- guilt trip, guilty conscience, guilt feelings, guilt -->
    <Synset id="ewn-07551633-n" ili="i76358" members="ewn-guilt-n ewn-guilty_conscience-n ewn-guilt_feelings-n ewn-guilt_trip-n" partOfSpeech="n" dc:subject="noun.feeling">
      <Definition>remorse caused by feeling responsible for some offense</Definition>
      <SynsetRelation relType="hypernym" target="ewn-07551462-n"/> <!-- remorse, self-reproach, compunction -->
      <SynsetRelation relType="hyponym" target="ewn-07551825-n"/> <!-- survivor guilt -->
    </Synset>
    <!-- survivor guilt -->
    <Synset id="ewn-07551825-n" ili="i76359" members="ewn-survivor_guilt-n" partOfSpeech="n" dc:subject="noun.feeling">
      <Definition>a deep feeling of guilt often experienced by those who have survived some catastrophe that took the lives of many others; derives in part from a feeling that they did not do enough to save the others who perished and in part from feelings of being unworthy relative to those who died</Definition>
      <SynsetRelation relType="hypernym" target="ewn-07551633-n"/> <!-- guilt trip, guilty conscience, guilt feelings, guilt -->
      <SynsetRelation relType="holo_part" target="ewn-14409535-n"/> <!-- posttraumatic stress disorder, PTSD -->
      <Example>survivor guilt was first noted in those who survived the Holocaust</Example>
    </Synset>
    <!-- penance, penitence, repentance -->
    <Synset id="ewn-07552258-n" ili="i76360" members="ewn-repentance-n ewn-penitence-n ewn-penance-n" partOfSpeech="n" dc:subject="noun.feeling">
      <Definition>remorse for your past conduct</Definition>
      <SynsetRelation relType="hypernym" target="ewn-07551462-n"/> <!-- remorse, self-reproach, compunction -->
    </Synset>
    <!-- uncheerfulness, cheerlessness -->
    <Synset id="ewn-07552456-n" ili="i76361" members="ewn-cheerlessness-n ewn-uncheerfulness-n" partOfSpeech="n" dc:subject="noun.feeling">
      <Definition>a feeling of dreary or pessimistic sadness</Definition>
      <SynsetRelation relType="hypernym" target="ewn-07547828-n"/> <!-- unhappiness, sadness -->
      <SynsetRelation relType="hyponym" target="ewn-07552764-n"/> <!-- joylessness -->
    </Synset>
    <!-- pall, chill -->
    <Synset id="ewn-07552647-n" ili="i76362" members="ewn-chill-n ewn-pall-n" partOfSpeech="n" dc:subject="noun.feeling">
      <Definition>a sudden numbing dread</Definition>
      <SynsetRelation relType="hypernym" target="ewn-07536913-n"/> <!-- dread, apprehensiveness, apprehension -->
    </Synset>
    <!-- joylessness -->
    <Synset id="ewn-07552764-n" ili="i76363" members="ewn-joylessness-n" partOfSpeech="n" dc:subject="noun.feeling">
      <Definition>a feeling of dismal cheerlessness</Definition>
      <SynsetRelation relType="hypernym" target="ewn-07552456-n"/> <!-- uncheerfulness, cheerlessness -->
    </Synset>
    <!-- depression -->
    <Synset id="ewn-07552873-n" ili="i76364" members="ewn-depression-n" partOfSpeech="n" dc:subject="noun.feeling">
      <Definition>sad feelings of gloom and inadequacy</Definition>
      <SynsetRelation relType="hypernym" target="ewn-07547828-n"/> <!-- unhappiness, sadness -->
      <SynsetRelation relType="hyponym" target="ewn-07553361-n"/> <!-- demoralisation, demoralization -->
      <SynsetRelation relType="hyponym" target="ewn-07553530-n"/> <!-- helplessness -->
      <SynsetRelation relType="hyponym" target="ewn-07553783-n"/> <!-- heartsickness, despondence, despondency, disconsolateness -->
      <SynsetRelation relType="hyponym" target="ewn-07554062-n"/> <!-- oppressiveness, oppression -->
      <SynsetRelation relType="hyponym" target="ewn-07554755-n"/> <!-- dysphoria -->
    </Synset>
    <!-- dispiritedness, downheartedness, lowness, dejectedness, low-spiritedness -->
    <Synset id="ewn-07553056-n" ili="i76365" members="ewn-downheartedness-n ewn-dejectedness-n ewn-low-spiritedness-n ewn-lowness-n ewn-dispiritedness-n" partOfSpeech="n" dc:subject="noun.feeling">
      <Definition>a feeling of low spirits</Definition>
      <SynsetRelation relType="hypernym" target="ewn-07547828-n"/> <!-- unhappiness, sadness -->
      <Example>he felt responsible for her lowness of spirits</Example>
    </Synset>
    <!-- demoralisation, demoralization -->
    <Synset id="ewn-07553361-n" ili="i76366" members="ewn-demoralization-n ewn-demoralisation-n" partOfSpeech="n" dc:subject="noun.feeling">
      <Definition>depression resulting from an undermining of your morale</Definition>
      <SynsetRelation relType="hypernym" target="ewn-07552873-n"/> <!-- depression -->
    </Synset>
    <!-- helplessness -->
    <Synset id="ewn-07553530-n" ili="i76367" members="ewn-helplessness-n" partOfSpeech="n" dc:subject="noun.feeling">
      <Definition>a feeling of being unable to manage</Definition>
      <SynsetRelation relType="hypernym" target="ewn-07552873-n"/> <!-- depression -->
    </Synset>
    <!-- self-pity -->
    <Synset id="ewn-07553660-n" ili="i76368" members="ewn-self-pity-n" partOfSpeech="n" dc:subject="noun.feeling">
      <Definition>a feeling of sorrow (often self-indulgent) over your own sufferings</Definition>
      <SynsetRelation relType="hypernym" target="ewn-07549818-n"/> <!-- sorrow -->
    </Synset>
    <!-- heartsickness, despondence, despondency, disconsolateness -->
    <Synset id="ewn-07553783-n" ili="i76369" members="ewn-despondency-n ewn-despondence-n ewn-heartsickness-n ewn-disconsolateness-n" partOfSpeech="n" dc:subject="noun.feeling">
      <Definition>feeling downcast and disheartened and hopeless</Definition>
      <SynsetRelation relType="hypernym" target="ewn-07552873-n"/> <!-- depression -->
    </Synset>
    <!-- oppressiveness, oppression -->
    <Synset id="ewn-07554062-n" ili="i76370" members="ewn-oppression-n ewn-oppressiveness-n" partOfSpeech="n" dc:subject="noun.feeling">
      <Definition>a feeling of being oppressed</Definition>
      <SynsetRelation relType="hypernym" target="ewn-07552873-n"/> <!-- depression -->
      <SynsetRelation relType="hyponym" target="ewn-07554200-n"/> <!-- weight -->
    </Synset>
    <!-- weight -->
    <Synset id="ewn-07554200-n" ili="i76371" members="ewn-weight-n" partOfSpeech="n" dc:subject="noun.feeling">
      <Definition>an oppressive feeling of heavy force</Definition>
      <SynsetRelation relType="hypernym" target="ewn-07554062-n"/> <!-- oppressiveness, oppression -->
      <Example>bowed down by the weight of responsibility</Example>
    </Synset>
    <!-- discontentedness, discontent, discontentment -->
    <Synset id="ewn-07554353-n" ili="i76372" members="ewn-discontentment-n ewn-discontent-n ewn-discontentedness-n" partOfSpeech="n" dc:subject="noun.feeling">
      <Definition>a longing for something better than the present situation</Definition>
      <SynsetRelation relType="hypernym" target="ewn-07501768-n"/> <!-- hungriness, longing, yearning -->
      <SynsetRelation relType="hyponym" target="ewn-07554647-n"/> <!-- disgruntlement -->
      <SynsetRelation relType="hyponym" target="ewn-07554755-n"/> <!-- dysphoria -->
      <SynsetRelation relType="hyponym" target="ewn-07554899-n"/> <!-- dissatisfaction -->
    </Synset>
    <!-- disgruntlement -->
    <Synset id="ewn-07554647-n" ili="i76373" members="ewn-disgruntlement-n" partOfSpeech="n" dc:subject="noun.feeling">
      <Definition>a feeling of sulky discontent</Definition>
      <SynsetRelation relType="hypernym" target="ewn-07554353-n"/> <!-- discontentedness, discontent, discontentment -->
    </Synset>
    <!-- dysphoria -->
    <Synset id="ewn-07554755-n" ili="i76374" members="ewn-dysphoria-n" partOfSpeech="n" dc:subject="noun.feeling">
      <Definition>abnormal depression and discontent</Definition>
      <SynsetRelation relType="hypernym" target="ewn-07554353-n"/> <!-- discontentedness, discontent, discontentment -->
      <SynsetRelation relType="hypernym" target="ewn-07552873-n"/> <!-- depression -->
    </Synset>
    <!-- dissatisfaction -->
    <Synset id="ewn-07554899-n" ili="i76375" members="ewn-dissatisfaction-n" partOfSpeech="n" dc:subject="noun.feeling">
      <Definition>the feeling of being displeased and discontent</Definition>
      <SynsetRelation relType="hypernym" target="ewn-07554353-n"/> <!-- discontentedness, discontent, discontentment -->
      <SynsetRelation relType="hyponym" target="ewn-07555178-n"/> <!-- tedium, boredom, ennui -->
      <SynsetRelation relType="hyponym" target="ewn-07555812-n"/> <!-- displeasure -->
      <SynsetRelation relType="hyponym" target="ewn-07555990-n"/> <!-- letdown, disappointment -->
      <Example>he was never slow to express his dissatisfaction with the service he received</Example>
    </Synset>
    <!-- tedium, boredom, ennui -->
    <Synset id="ewn-07555178-n" ili="i76376" members="ewn-boredom-n ewn-ennui-n ewn-tedium-n" partOfSpeech="n" dc:subject="noun.feeling">
      <Definition>the feeling of being bored by something tedious</Definition>
      <SynsetRelation relType="hypernym" target="ewn-07554899-n"/> <!-- dissatisfaction -->
      <SynsetRelation relType="hyponym" target="ewn-07555350-n"/> <!-- blahs -->
      <SynsetRelation relType="hyponym" target="ewn-07555469-n"/> <!-- fatigue -->
    </Synset>
    <!-- blahs -->
    <Synset id="ewn-07555350-n" ili="i76377" members="ewn-blahs-n" partOfSpeech="n" dc:subject="noun.feeling">
      <Definition>a general feeling of boredom and dissatisfaction</Definition>
      <SynsetRelation relType="hypernym" target="ewn-07555178-n"/> <!-- tedium, boredom, ennui -->
      <SynsetRelation relType="exemplifies" target="ewn-07089193-n"/> <!-- colloquialism -->
    </Synset>
    <!-- fatigue -->
    <Synset id="ewn-07555469-n" ili="i76378" members="ewn-fatigue-n" partOfSpeech="n" dc:subject="noun.feeling">
      <Definition>(always used with a modifier) boredom resulting from overexposure to something</Definition>
      <SynsetRelation relType="hypernym" target="ewn-07555178-n"/> <!-- tedium, boredom, ennui -->
      <Example>he was suffering from museum fatigue</Example>
      <Example>after watching TV with her husband she had a bad case of football fatigue</Example>
      <Example>the American public is experiencing scandal fatigue</Example>
      <Example>political fatigue</Example>
    </Synset>
    <!-- displeasure -->
    <Synset id="ewn-07555812-n" ili="i76379" members="ewn-displeasure-n" partOfSpeech="n" dc:subject="noun.feeling">
      <Definition>the feeling of being displeased or annoyed or dissatisfied with someone or something</Definition>
      <SynsetRelation relType="hypernym" target="ewn-07554899-n"/> <!-- dissatisfaction -->
      <SynsetRelation relType="hypernym" target="ewn-07533500-n"/> <!-- annoyance, chafe, vexation -->
    </Synset>
    <!-- letdown, disappointment -->
    <Synset id="ewn-07555990-n" ili="i76380" members="ewn-disappointment-n ewn-letdown-n" partOfSpeech="n" dc:subject="noun.feeling">
      <Definition>a feeling of dissatisfaction that results when your expectations are not realized</Definition>
      <SynsetRelation relType="hypernym" target="ewn-07554899-n"/> <!-- dissatisfaction -->
      <SynsetRelation relType="hyponym" target="ewn-07556254-n"/> <!-- frustration, defeat -->
      <Example>his hopes were so high he was doomed to disappointment</Example>
    </Synset>
    <!-- frustration, defeat -->
    <Synset id="ewn-07556254-n" ili="i76381" members="ewn-frustration-n ewn-defeat-n" partOfSpeech="n" dc:subject="noun.feeling">
      <Definition>the feeling that accompanies an experience of being thwarted in attaining your goals</Definition>
      <SynsetRelation relType="hypernym" target="ewn-07555990-n"/> <!-- letdown, disappointment -->
    </Synset>
    <!-- hope -->
    <Synset id="ewn-07556441-n" ili="i76382" members="ewn-hope-n" partOfSpeech="n" dc:subject="noun.feeling">
      <Definition>the general feeling that some desire will be fulfilled</Definition>
      <SynsetRelation relType="hypernym" target="ewn-00026390-n"/> <!-- feeling -->
      <SynsetRelation relType="hyponym" target="ewn-07556704-n"/> <!-- hopefulness -->
      <SynsetRelation relType="hyponym" target="ewn-07556837-n"/> <!-- encouragement -->
      <SynsetRelation relType="hyponym" target="ewn-07556946-n"/> <!-- optimism -->
      <Example>in spite of his troubles he never gave up hope</Example>
    </Synset>
    <!-- hopefulness -->
    <Synset id="ewn-07556704-n" ili="i76383" members="ewn-hopefulness-n" partOfSpeech="n" dc:subject="noun.feeling">
      <Definition>the feeling you have when you have hope</Definition>
      <SynsetRelation relType="hypernym" target="ewn-07556441-n"/> <!-- hope -->
    </Synset>
    <!-- encouragement -->
    <Synset id="ewn-07556837-n" ili="i76384" members="ewn-encouragement-n" partOfSpeech="n" dc:subject="noun.feeling">
      <Definition>the feeling of being encouraged</Definition>
      <SynsetRelation relType="hypernym" target="ewn-07556441-n"/> <!-- hope -->
    </Synset>
    <!-- optimism -->
    <Synset id="ewn-07556946-n" ili="i76385" members="ewn-optimism-n" partOfSpeech="n" dc:subject="noun.feeling">
      <Definition>the optimistic feeling that all is going to turn out well</Definition>
      <SynsetRelation relType="hypernym" target="ewn-07556441-n"/> <!-- hope -->
      <SynsetRelation relType="hyponym" target="ewn-07557148-n"/> <!-- sanguinity, sanguineness -->
    </Synset>
    <!-- sanguinity, sanguineness -->
    <Synset id="ewn-07557148-n" ili="i76386" members="ewn-sanguinity-n ewn-sanguineness-n" partOfSpeech="n" dc:subject="noun.feeling">
      <Definition>feeling sanguine; optimistically cheerful and confident</Definition>
      <SynsetRelation relType="hypernym" target="ewn-07556946-n"/> <!-- optimism -->
    </Synset>
    <!-- despair -->
    <Synset id="ewn-07557311-n" ili="i76387" members="ewn-despair-n" partOfSpeech="n" dc:subject="noun.feeling">
      <Definition>the feeling that everything is wrong and nothing will turn out well</Definition>
      <SynsetRelation relType="hypernym" target="ewn-00026390-n"/> <!-- feeling -->
      <SynsetRelation relType="hyponym" target="ewn-07557637-n"/> <!-- hopelessness -->
      <SynsetRelation relType="hyponym" target="ewn-07557821-n"/> <!-- resignation, surrender -->
      <SynsetRelation relType="hyponym" target="ewn-07558063-n"/> <!-- discouragement, dismay, disheartenment -->
      <SynsetRelation relType="hyponym" target="ewn-07558421-n"/> <!-- pessimism -->
      <Example>they moaned in despair and dismay</Example>
      <Example>one harsh word would send her into the depths of despair</Example>
    </Synset>
    <!-- hopelessness -->
    <Synset id="ewn-07557637-n" ili="i76388" members="ewn-hopelessness-n" partOfSpeech="n" dc:subject="noun.feeling">
      <Definition>the despair you feel when you have abandoned hope of comfort or success</Definition>
      <SynsetRelation relType="hypernym" target="ewn-07557311-n"/> <!-- despair -->
    </Synset>
    <!-- resignation, surrender -->
    <Synset id="ewn-07557821-n" ili="i76389" members="ewn-resignation-n ewn-surrender-n" partOfSpeech="n" dc:subject="noun.feeling">
      <Definition>acceptance of despair</Definition>
      <SynsetRelation relType="hypernym" target="ewn-07557311-n"/> <!-- despair -->
      <SynsetRelation relType="hyponym" target="ewn-07557948-n"/> <!-- defeatism -->
    </Synset>
    <!-- defeatism -->
    <Synset id="ewn-07557948-n" ili="i76390" members="ewn-defeatism-n" partOfSpeech="n" dc:subject="noun.feeling">
      <Definition>acceptance of the inevitability of defeat</Definition>
      <SynsetRelation relType="hypernym" target="ewn-07557821-n"/> <!-- resignation, surrender -->
    </Synset>
    <!-- discouragement, dismay, disheartenment -->
    <Synset id="ewn-07558063-n" ili="i76391" members="ewn-discouragement-n ewn-disheartenment-n ewn-dismay-n" partOfSpeech="n" dc:subject="noun.feeling">
      <Definition>the feeling of despair in the face of obstacles</Definition>
      <SynsetRelation relType="hypernym" target="ewn-07557311-n"/> <!-- despair -->
      <SynsetRelation relType="hyponym" target="ewn-07558269-n"/> <!-- intimidation -->
    </Synset>
    <!-- intimidation -->
    <Synset id="ewn-07558269-n" ili="i76392" members="ewn-intimidation-n" partOfSpeech="n" dc:subject="noun.feeling">
      <Definition>the feeling of discouragement in the face of someone&apos;s superior fame or wealth or status etc.</Definition>
      <SynsetRelation relType="hypernym" target="ewn-07558063-n"/> <!-- discouragement, dismay, disheartenment -->
    </Synset>
    <!-- pessimism -->
    <Synset id="ewn-07558421-n" ili="i76393" members="ewn-pessimism-n" partOfSpeech="n" dc:subject="noun.feeling">
      <Definition>the feeling that things will turn out badly</Definition>
      <SynsetRelation relType="hypernym" target="ewn-07557311-n"/> <!-- despair -->
      <SynsetRelation relType="hyponym" target="ewn-07558592-n"/> <!-- cynicism -->
    </Synset>
    <!-- cynicism -->
    <Synset id="ewn-07558592-n" ili="i76394" members="ewn-cynicism-n" partOfSpeech="n" dc:subject="noun.feeling">
      <Definition>a cynical feeling of distrust</Definition>
      <SynsetRelation relType="hypernym" target="ewn-07558421-n"/> <!-- pessimism -->
    </Synset>
    <!-- love -->
    <Synset id="ewn-07558676-n" ili="i76395" members="ewn-love-n" partOfSpeech="n" dc:subject="noun.feeling">
      <Definition>a strong positive emotion of regard and affection</Definition>
      <SynsetRelation relType="hypernym" target="ewn-07495208-n"/> <!-- emotion -->
      <SynsetRelation relType="hyponym" target="ewn-07516659-n"/> <!-- adoration, worship -->
      <SynsetRelation relType="hyponym" target="ewn-07559120-n"/> <!-- agape, agape love -->
      <SynsetRelation relType="hyponym" target="ewn-07559298-n"/> <!-- agape -->
      <SynsetRelation relType="hyponym" target="ewn-07559427-n"/> <!-- filial love -->
      <SynsetRelation relType="hyponym" target="ewn-07559517-n"/> <!-- ardor, ardour -->
      <SynsetRelation relType="hyponym" target="ewn-07559601-n"/> <!-- enamoredness, amorousness -->
      <SynsetRelation relType="hyponym" target="ewn-07559739-n"/> <!-- puppy love, crush, infatuation, calf love -->
      <SynsetRelation relType="hyponym" target="ewn-07559879-n"/> <!-- devotion, devotedness -->
      <SynsetRelation relType="hyponym" target="ewn-07561087-n"/> <!-- benevolence -->
      <SynsetRelation relType="hyponym" target="ewn-07561327-n"/> <!-- heartstrings -->
      <SynsetRelation relType="hyponym" target="ewn-07561495-n"/> <!-- lovingness, caring -->
      <SynsetRelation relType="hyponym" target="ewn-07561759-n"/> <!-- loyalty -->
      <Example>his love for his work</Example>
      <Example>children need a lot of love</Example>
    </Synset>
    <!-- agape, agape love -->
    <Synset id="ewn-07559120-n" ili="i76396" members="ewn-agape-n ewn-agape_love-n" partOfSpeech="n" dc:subject="noun.feeling">
      <Definition>selfless love of one person for another without sexual implications (especially love that is spiritual in nature)</Definition>
      <SynsetRelation relType="hypernym" target="ewn-07558676-n"/> <!-- love -->
    </Synset>
    <!-- agape -->
    <Synset id="ewn-07559298-n" ili="i76397" members="ewn-agape-n" partOfSpeech="n" dc:subject="noun.feeling">
      <Definition>(Christian theology) the love of God or Christ for mankind</Definition>
      <SynsetRelation relType="hypernym" target="ewn-07558676-n"/> <!-- love -->
      <SynsetRelation relType="domain_topic" target="ewn-06194005-n"/> <!-- Christian theology -->
    </Synset>
    <!-- filial love -->
    <Synset id="ewn-07559427-n" ili="i76398" members="ewn-filial_love-n" partOfSpeech="n" dc:subject="noun.feeling">
      <Definition>the love of a child for a parent</Definition>
      <SynsetRelation relType="hypernym" target="ewn-07558676-n"/> <!-- love -->
    </Synset>
    <!-- ardor, ardour -->
    <Synset id="ewn-07559517-n" ili="i76399" members="ewn-ardor-n ewn-ardour-n" partOfSpeech="n" dc:subject="noun.feeling">
      <Definition>intense feeling of love</Definition>
      <SynsetRelation relType="hypernym" target="ewn-07558676-n"/> <!-- love -->
    </Synset>
    <!-- enamoredness, amorousness -->
    <Synset id="ewn-07559601-n" ili="i76400" members="ewn-amorousness-n ewn-enamoredness-n" partOfSpeech="n" dc:subject="noun.feeling">
      <Definition>a feeling of love or fondness</Definition>
      <SynsetRelation relType="hypernym" target="ewn-07558676-n"/> <!-- love -->
    </Synset>
    <!-- puppy love, crush, infatuation, calf love -->
    <Synset id="ewn-07559739-n" ili="i76401" members="ewn-puppy_love-n ewn-calf_love-n ewn-crush-n ewn-infatuation-n" partOfSpeech="n" dc:subject="noun.feeling">
      <Definition>temporary love of an adolescent</Definition>
      <SynsetRelation relType="hypernym" target="ewn-07558676-n"/> <!-- love -->
    </Synset>
    <!-- devotion, devotedness -->
    <Synset id="ewn-07559879-n" ili="i76402" members="ewn-devotion-n ewn-devotedness-n" partOfSpeech="n" dc:subject="noun.feeling">
      <Definition>feelings of ardent love</Definition>
      <SynsetRelation relType="hypernym" target="ewn-07558676-n"/> <!-- love -->
      <Example>their devotion to each other was beautiful</Example>
    </Synset>
    <!-- tenderness, warmness, affectionateness, warmheartedness, fondness, affection, heart, philia -->
    <Synset id="ewn-07560035-n" ili="i76403" members="ewn-affection-n ewn-affectionateness-n ewn-fondness-n ewn-tenderness-n ewn-heart-n ewn-warmness-n ewn-warmheartedness-n ewn-philia-n" partOfSpeech="n" dc:subject="noun.feeling">
      <Definition>a positive feeling of liking</Definition>
      <SynsetRelation relType="hypernym" target="ewn-00026390-n"/> <!-- feeling -->
      <SynsetRelation relType="hyponym" target="ewn-07560531-n"/> <!-- attachment, fond regard -->
      <SynsetRelation relType="hyponym" target="ewn-07560673-n"/> <!-- protectiveness -->
      <SynsetRelation relType="hyponym" target="ewn-07560785-n"/> <!-- respect, regard -->
      <SynsetRelation relType="hyponym" target="ewn-07560964-n"/> <!-- soft spot -->
      <Example>he had trouble expressing the affection he felt</Example>
      <Example>the child won everyone&apos;s heart</Example>
      <Example>the warmness of his welcome made us feel right at home</Example>
    </Synset>
    <!-- attachment, fond regard -->
    <Synset id="ewn-07560531-n" ili="i76404" members="ewn-attachment-n ewn-fond_regard-n" partOfSpeech="n" dc:subject="noun.feeling">
      <Definition>a feeling of affection for a person or an institution</Definition>
      <SynsetRelation relType="hypernym" target="ewn-07560035-n"/> <!-- tenderness, warmness, affectionateness, warmheartedness, fondness, affection, heart, philia -->
    </Synset>
    <!-- protectiveness -->
    <Synset id="ewn-07560673-n" ili="i76405" members="ewn-protectiveness-n" partOfSpeech="n" dc:subject="noun.feeling">
      <Definition>a feeling of protective affection</Definition>
      <SynsetRelation relType="hypernym" target="ewn-07560035-n"/> <!-- tenderness, warmness, affectionateness, warmheartedness, fondness, affection, heart, philia -->
    </Synset>
    <!-- respect, regard -->
    <Synset id="ewn-07560785-n" ili="i76406" members="ewn-regard-n ewn-respect-n" partOfSpeech="n" dc:subject="noun.feeling">
      <Definition>a feeling of friendship and esteem</Definition>
      <SynsetRelation relType="hypernym" target="ewn-07560035-n"/> <!-- tenderness, warmness, affectionateness, warmheartedness, fondness, affection, heart, philia -->
      <Example>she mistook his manly regard for love</Example>
      <Example>he inspires respect</Example>
    </Synset>
    <!-- soft spot -->
    <Synset id="ewn-07560964-n" ili="i76407" members="ewn-soft_spot-n" partOfSpeech="n" dc:subject="noun.feeling">
      <Definition>a sentimental affection</Definition>
      <SynsetRelation relType="hypernym" target="ewn-07560035-n"/> <!-- tenderness, warmness, affectionateness, warmheartedness, fondness, affection, heart, philia -->
      <Example>she had a soft spot for her youngest son</Example>
    </Synset>
    <!-- benevolence -->
    <Synset id="ewn-07561087-n" ili="i76408" members="ewn-benevolence-n" partOfSpeech="n" dc:subject="noun.feeling">
      <Definition>disposition to do good</Definition>
      <SynsetRelation relType="hypernym" target="ewn-07558676-n"/> <!-- love -->
      <SynsetRelation relType="hyponym" target="ewn-07561203-n"/> <!-- beneficence -->
    </Synset>
    <!-- beneficence -->
    <Synset id="ewn-07561203-n" ili="i76409" members="ewn-beneficence-n" partOfSpeech="n" dc:subject="noun.feeling">
      <Definition>doing good; feeling beneficent</Definition>
      <SynsetRelation relType="hypernym" target="ewn-07561087-n"/> <!-- benevolence -->
    </Synset>
    <!-- heartstrings -->
    <Synset id="ewn-07561327-n" ili="i76410" members="ewn-heartstrings-n" partOfSpeech="n" dc:subject="noun.feeling">
      <Definition>your deepest feelings of love and compassion</Definition>
      <SynsetRelation relType="hypernym" target="ewn-07558676-n"/> <!-- love -->
      <SynsetRelation relType="hypernym" target="ewn-07569189-n"/> <!-- compassionateness, compassion -->
      <Example>many adoption cases tug at the heartstrings</Example>
    </Synset>
    <!-- lovingness, caring -->
    <Synset id="ewn-07561495-n" ili="i76411" members="ewn-lovingness-n ewn-caring-n" partOfSpeech="n" dc:subject="noun.feeling">
      <Definition>a loving feeling</Definition>
      <SynsetRelation relType="hypernym" target="ewn-07558676-n"/> <!-- love -->
      <SynsetRelation relType="hyponym" target="ewn-07561649-n"/> <!-- warmth, warmheartedness -->
    </Synset>
    <!-- warmth, warmheartedness -->
    <Synset id="ewn-07561649-n" ili="i76412" members="ewn-warmheartedness-n ewn-warmth-n" partOfSpeech="n" dc:subject="noun.feeling">
      <Definition>a warmhearted feeling</Definition>
      <SynsetRelation relType="hypernym" target="ewn-07561495-n"/> <!-- lovingness, caring -->
    </Synset>
    <!-- loyalty -->
    <Synset id="ewn-07561759-n" ili="i76413" members="ewn-loyalty-n" partOfSpeech="n" dc:subject="noun.feeling">
      <Definition>feelings of allegiance</Definition>
      <SynsetRelation relType="hypernym" target="ewn-07558676-n"/> <!-- love -->
    </Synset>
    <!-- hate, hatred -->
    <Synset id="ewn-07561835-n" ili="i76414" members="ewn-hate-n ewn-hatred-n" partOfSpeech="n" dc:subject="noun.feeling">
      <Definition>the emotion of intense dislike; a feeling of dislike so strong that it demands action</Definition>
      <SynsetRelation relType="hypernym" target="ewn-07495208-n"/> <!-- emotion -->
      <SynsetRelation relType="hyponym" target="ewn-07518669-n"/> <!-- odium, detestation, loathing, abhorrence, abomination, execration -->
      <SynsetRelation relType="hyponym" target="ewn-07562232-n"/> <!-- misanthropy -->
      <SynsetRelation relType="hyponym" target="ewn-07562361-n"/> <!-- misogamy -->
      <SynsetRelation relType="hyponym" target="ewn-07562452-n"/> <!-- misogynism, misogyny -->
      <SynsetRelation relType="hyponym" target="ewn-07562607-n"/> <!-- mysoandry -->
      <SynsetRelation relType="hyponym" target="ewn-07562685-n"/> <!-- misology -->
      <SynsetRelation relType="hyponym" target="ewn-07562759-n"/> <!-- misoneism -->
      <SynsetRelation relType="hyponym" target="ewn-07562939-n"/> <!-- misopedia -->
      <SynsetRelation relType="hyponym" target="ewn-07563013-n"/> <!-- murderousness -->
      <SynsetRelation relType="hyponym" target="ewn-07563140-n"/> <!-- despising, despisal -->
      <SynsetRelation relType="hyponym" target="ewn-07563271-n"/> <!-- ill will, hostility, enmity -->
      <SynsetRelation relType="hyponym" target="ewn-07565835-n"/> <!-- malevolence, malignity -->
    </Synset>
    <!-- misanthropy -->
    <Synset id="ewn-07562232-n" ili="i76415" members="ewn-misanthropy-n" partOfSpeech="n" dc:subject="noun.feeling">
      <Definition>hatred of mankind</Definition>
      <SynsetRelation relType="hypernym" target="ewn-07561835-n"/> <!-- hate, hatred -->
    </Synset>
    <!-- misogamy -->
    <Synset id="ewn-07562361-n" ili="i76416" members="ewn-misogamy-n" partOfSpeech="n" dc:subject="noun.feeling">
      <Definition>hatred of marriage</Definition>
      <SynsetRelation relType="hypernym" target="ewn-07561835-n"/> <!-- hate, hatred -->
    </Synset>
    <!-- misogynism, misogyny -->
    <Synset id="ewn-07562452-n" ili="i76417" members="ewn-misogyny-n ewn-misogynism-n" partOfSpeech="n" dc:subject="noun.feeling">
      <Definition>hatred of women</Definition>
      <SynsetRelation relType="hypernym" target="ewn-07561835-n"/> <!-- hate, hatred -->
    </Synset>
    <!-- mysoandry -->
    <Synset id="ewn-07562607-n" ili="in" members="ewn-mysoandry-n" partOfSpeech="n" dc:subject="noun.feeling">
      <Definition>hatred for men or boys</Definition>
      <ILIDefinition>hatred for men or boys</ILIDefinition>
      <SynsetRelation relType="hypernym" target="ewn-07561835-n"/> <!-- hate, hatred -->
    </Synset>
    <!-- misology -->
    <Synset id="ewn-07562685-n" ili="i76418" members="ewn-misology-n" partOfSpeech="n" dc:subject="noun.feeling">
      <Definition>hatred of reasoning</Definition>
      <SynsetRelation relType="hypernym" target="ewn-07561835-n"/> <!-- hate, hatred -->
    </Synset>
    <!-- misoneism -->
    <Synset id="ewn-07562759-n" ili="i76419" members="ewn-misoneism-n" partOfSpeech="n" dc:subject="noun.feeling">
      <Definition>hatred of change or innovation</Definition>
      <SynsetRelation relType="hypernym" target="ewn-07561835-n"/> <!-- hate, hatred -->
      <SynsetRelation relType="hyponym" target="ewn-07562863-n"/> <!-- misocainea -->
    </Synset>
    <!-- misocainea -->
    <Synset id="ewn-07562863-n" ili="i76420" members="ewn-misocainea-n" partOfSpeech="n" dc:subject="noun.feeling">
      <Definition>hatred of new ideas</Definition>
      <SynsetRelation relType="hypernym" target="ewn-07562759-n"/> <!-- misoneism -->
    </Synset>
    <!-- misopedia -->
    <Synset id="ewn-07562939-n" ili="i76421" members="ewn-misopedia-n" partOfSpeech="n" dc:subject="noun.feeling">
      <Definition>hatred of children</Definition>
      <SynsetRelation relType="hypernym" target="ewn-07561835-n"/> <!-- hate, hatred -->
    </Synset>
    <!-- murderousness -->
    <Synset id="ewn-07563013-n" ili="i76422" members="ewn-murderousness-n" partOfSpeech="n" dc:subject="noun.feeling">
      <Definition>a bloodthirsty hatred arousing murderous impulses</Definition>
      <SynsetRelation relType="hypernym" target="ewn-07561835-n"/> <!-- hate, hatred -->
    </Synset>
    <!-- despising, despisal -->
    <Synset id="ewn-07563140-n" ili="i76423" members="ewn-despisal-n ewn-despising-n" partOfSpeech="n" dc:subject="noun.feeling">
      <Definition>a feeling of scornful hatred</Definition>
      <SynsetRelation relType="hypernym" target="ewn-07561835-n"/> <!-- hate, hatred -->
    </Synset>
    <!-- ill will, hostility, enmity -->
    <Synset id="ewn-07563271-n" ili="i76424" members="ewn-hostility-n ewn-enmity-n ewn-ill_will-n" partOfSpeech="n" dc:subject="noun.feeling">
      <Definition>the feeling of a hostile person</Definition>
      <SynsetRelation relType="hypernym" target="ewn-07561835-n"/> <!-- hate, hatred -->
      <SynsetRelation relType="hyponym" target="ewn-07563566-n"/> <!-- animosity, bad blood, animus -->
      <SynsetRelation relType="hyponym" target="ewn-07563690-n"/> <!-- class feeling -->
      <SynsetRelation relType="hyponym" target="ewn-07563832-n"/> <!-- antagonism -->
      <SynsetRelation relType="hyponym" target="ewn-07564033-n"/> <!-- aggression, aggressiveness -->
      <SynsetRelation relType="hyponym" target="ewn-07564161-n"/> <!-- belligerency, belligerence -->
      <SynsetRelation relType="hyponym" target="ewn-07564444-n"/> <!-- rancor, bitterness, rancour, gall, resentment -->
      <Example>he could no longer contain his hostility</Example>
    </Synset>
    <!-- animosity, bad blood, animus -->
    <Synset id="ewn-07563566-n" ili="i76425" members="ewn-animosity-n ewn-animus-n ewn-bad_blood-n" partOfSpeech="n" dc:subject="noun.feeling">
      <Definition>a feeling of ill will arousing active hostility</Definition>
      <SynsetRelation relType="hypernym" target="ewn-07563271-n"/> <!-- ill will, hostility, enmity -->
    </Synset>
    <!-- class feeling -->
    <Synset id="ewn-07563690-n" ili="i76426" members="ewn-class_feeling-n" partOfSpeech="n" dc:subject="noun.feeling">
      <Definition>feelings of envy and resentment of one social or economic class for toward another</Definition>
      <SynsetRelation relType="hypernym" target="ewn-07563271-n"/> <!-- ill will, hostility, enmity -->
    </Synset>
    <!-- antagonism -->
    <Synset id="ewn-07563832-n" ili="i76427" members="ewn-antagonism-n" partOfSpeech="n" dc:subject="noun.feeling">
      <Definition>an actively expressed feeling of dislike and hostility</Definition>
      <SynsetRelation relType="hypernym" target="ewn-07563271-n"/> <!-- ill will, hostility, enmity -->
      <SynsetRelation relType="hypernym" target="ewn-07516784-n"/> <!-- dislike -->
    </Synset>
    <!-- aggression, aggressiveness -->
    <Synset id="ewn-07564033-n" ili="i76428" members="ewn-aggression-n ewn-aggressiveness-n" partOfSpeech="n" dc:subject="noun.feeling">
      <Definition>a feeling of hostility that arouses thoughts of attack</Definition>
      <SynsetRelation relType="hypernym" target="ewn-07563271-n"/> <!-- ill will, hostility, enmity -->
    </Synset>
    <!-- belligerency, belligerence -->
    <Synset id="ewn-07564161-n" ili="i76429" members="ewn-belligerence-n ewn-belligerency-n" partOfSpeech="n" dc:subject="noun.feeling">
      <Definition>hostile or warlike attitude or nature</Definition>
      <SynsetRelation relType="hypernym" target="ewn-07563271-n"/> <!-- ill will, hostility, enmity -->
      <SynsetRelation relType="hyponym" target="ewn-07564326-n"/> <!-- warpath -->
    </Synset>
    <!-- warpath -->
    <Synset id="ewn-07564326-n" ili="i76430" members="ewn-warpath-n" partOfSpeech="n" dc:subject="noun.feeling">
      <Definition>hostile or belligerent mood</Definition>
      <SynsetRelation relType="hypernym" target="ewn-07564161-n"/> <!-- belligerency, belligerence -->
      <Example>the chief is on the warpath today</Example>
    </Synset>
    <!-- rancor, bitterness, rancour, gall, resentment -->
    <Synset id="ewn-07564444-n" ili="i76431" members="ewn-resentment-n ewn-bitterness-n ewn-gall-n ewn-rancor-n ewn-rancour-n" partOfSpeech="n" dc:subject="noun.feeling">
      <Definition>a feeling of deep and bitter anger and ill-will</Definition>
      <SynsetRelation relType="hypernym" target="ewn-07563271-n"/> <!-- ill will, hostility, enmity -->
      <SynsetRelation relType="hyponym" target="ewn-07564731-n"/> <!-- heartburning -->
      <SynsetRelation relType="hyponym" target="ewn-07564867-n"/> <!-- sulkiness, huffishness -->
      <SynsetRelation relType="hyponym" target="ewn-07565002-n"/> <!-- grievance, grudge, score -->
      <SynsetRelation relType="hyponym" target="ewn-07565182-n"/> <!-- envy, enviousness -->
    </Synset>
    <!-- heartburning -->
    <Synset id="ewn-07564731-n" ili="i76432" members="ewn-heartburning-n" partOfSpeech="n" dc:subject="noun.feeling">
      <Definition>intense resentment</Definition>
      <SynsetRelation relType="hypernym" target="ewn-07564444-n"/> <!-- rancor, bitterness, rancour, gall, resentment -->
      <Example>his promotion caused much heartburning among his rivals</Example>
    </Synset>
    <!-- sulkiness, huffishness -->
    <Synset id="ewn-07564867-n" ili="i76433" members="ewn-sulkiness-n ewn-huffishness-n" partOfSpeech="n" dc:subject="noun.feeling">
      <Definition>a feeling of sulky resentment</Definition>
      <SynsetRelation relType="hypernym" target="ewn-07564444-n"/> <!-- rancor, bitterness, rancour, gall, resentment -->
    </Synset>
    <!-- grievance, grudge, score -->
    <Synset id="ewn-07565002-n" ili="i76434" members="ewn-grudge-n ewn-score-n ewn-grievance-n" partOfSpeech="n" dc:subject="noun.feeling">
      <Definition>a resentment strong enough to justify retaliation</Definition>
      <SynsetRelation relType="hypernym" target="ewn-07564444-n"/> <!-- rancor, bitterness, rancour, gall, resentment -->
      <Example>holding a grudge</Example>
      <Example>settling a score</Example>
    </Synset>
    <!-- envy, enviousness -->
    <Synset id="ewn-07565182-n" ili="i76435" members="ewn-envy-n ewn-enviousness-n" partOfSpeech="n" dc:subject="noun.feeling">
      <Definition>a feeling of grudging admiration and desire to have something that is possessed by another</Definition>
      <SynsetRelation relType="hypernym" target="ewn-07564444-n"/> <!-- rancor, bitterness, rancour, gall, resentment -->
      <SynsetRelation relType="hyponym" target="ewn-07565445-n"/> <!-- covetousness -->
      <SynsetRelation relType="hyponym" target="ewn-07565545-n"/> <!-- jealousy, green-eyed monster -->
      <SynsetRelation relType="hyponym" target="ewn-07565670-n"/> <!-- penis envy -->
    </Synset>
    <!-- covetousness -->
    <Synset id="ewn-07565445-n" ili="i76436" members="ewn-covetousness-n" partOfSpeech="n" dc:subject="noun.feeling">
      <Definition>an envious eagerness to possess something</Definition>
      <SynsetRelation relType="hypernym" target="ewn-07565182-n"/> <!-- envy, enviousness -->
    </Synset>
    <!-- jealousy, green-eyed monster -->
    <Synset id="ewn-07565545-n" ili="i76437" members="ewn-jealousy-n ewn-green-eyed_monster-n" partOfSpeech="n" dc:subject="noun.feeling">
      <Definition>a feeling of jealous envy (especially of a rival)</Definition>
      <SynsetRelation relType="hypernym" target="ewn-07565182-n"/> <!-- envy, enviousness -->
    </Synset>
    <!-- penis envy -->
    <Synset id="ewn-07565670-n" ili="i76438" members="ewn-penis_envy-n" partOfSpeech="n" dc:subject="noun.feeling">
      <Definition>(psychoanalysis) a female&apos;s presumed envy of the male&apos;s penis; said to explain femininity</Definition>
      <SynsetRelation relType="hypernym" target="ewn-07565182-n"/> <!-- envy, enviousness -->
      <SynsetRelation relType="domain_topic" target="ewn-00705558-n"/> <!-- depth psychology, analysis, psychoanalysis -->
    </Synset>
    <!-- malevolence, malignity -->
    <Synset id="ewn-07565835-n" ili="i76439" members="ewn-malevolence-n ewn-malignity-n" partOfSpeech="n" dc:subject="noun.feeling">
      <Definition>wishing evil to others</Definition>
      <SynsetRelation relType="hypernym" target="ewn-07561835-n"/> <!-- hate, hatred -->
      <SynsetRelation relType="hyponym" target="ewn-07566017-n"/> <!-- maleficence -->
      <SynsetRelation relType="hyponym" target="ewn-07566132-n"/> <!-- spitefulness, malice, spite, venom, maliciousness -->
      <SynsetRelation relType="hyponym" target="ewn-07566357-n"/> <!-- vengefulness, vindictiveness -->
    </Synset>
    <!-- maleficence -->
    <Synset id="ewn-07566017-n" ili="i76440" members="ewn-maleficence-n" partOfSpeech="n" dc:subject="noun.feeling">
      <Definition>doing or causing evil</Definition>
      <SynsetRelation relType="hypernym" target="ewn-07565835-n"/> <!-- malevolence, malignity -->
    </Synset>
    <!-- spitefulness, malice, spite, venom, maliciousness -->
    <Synset id="ewn-07566132-n" ili="i76441" members="ewn-malice-n ewn-maliciousness-n ewn-spite-n ewn-spitefulness-n ewn-venom-n" partOfSpeech="n" dc:subject="noun.feeling">
      <Definition>feeling a need to see others suffer</Definition>
      <SynsetRelation relType="hypernym" target="ewn-07565835-n"/> <!-- malevolence, malignity -->
    </Synset>
    <!-- vengefulness, vindictiveness -->
    <Synset id="ewn-07566357-n" ili="i76442" members="ewn-vindictiveness-n ewn-vengefulness-n" partOfSpeech="n" dc:subject="noun.feeling">
      <Definition>a malevolent desire for revenge</Definition>
      <SynsetRelation relType="hypernym" target="ewn-07565835-n"/> <!-- malevolence, malignity -->
    </Synset>
    <!-- humour, mood, temper, humor -->
    <Synset id="ewn-07566518-n" ili="i76443" members="ewn-temper-n ewn-mood-n ewn-humor-n ewn-humour-n" partOfSpeech="n" dc:subject="noun.feeling">
      <Definition>a characteristic (habitual or relatively temporary) state of feeling</Definition>
      <SynsetRelation relType="hypernym" target="ewn-00026390-n"/> <!-- feeling -->
      <SynsetRelation relType="hyponym" target="ewn-07566884-n"/> <!-- peeve -->
      <SynsetRelation relType="hyponym" target="ewn-07566964-n"/> <!-- sulkiness, sulk -->
      <SynsetRelation relType="hyponym" target="ewn-07567157-n"/> <!-- good temper, amiability, good humor, good humour -->
      <SynsetRelation relType="hyponym" target="ewn-07567553-n"/> <!-- distemper, ill humour, ill humor -->
      <Example>whether he praised or cursed me depended on his temper at the time</Example>
      <Example>he was in a bad humor</Example>
    </Synset>
    <!-- peeve -->
    <Synset id="ewn-07566884-n" ili="i76444" members="ewn-peeve-n" partOfSpeech="n" dc:subject="noun.feeling">
      <Definition>an annoyed or irritated mood</Definition>
      <SynsetRelation relType="hypernym" target="ewn-07566518-n"/> <!-- humour, mood, temper, humor -->
    </Synset>
    <!-- sulkiness, sulk -->
    <Synset id="ewn-07566964-n" ili="i76445" members="ewn-sulk-n ewn-sulkiness-n" partOfSpeech="n" dc:subject="noun.feeling">
      <Definition>a mood or display of sullen aloofness or withdrawal</Definition>
      <SynsetRelation relType="hypernym" target="ewn-07566518-n"/> <!-- humour, mood, temper, humor -->
      <Example>stayed home in a sulk</Example>
    </Synset>
    <!-- good temper, amiability, good humor, good humour -->
    <Synset id="ewn-07567157-n" ili="i76446" members="ewn-good_humor-n ewn-good_humour-n ewn-good_temper-n ewn-amiability-n" partOfSpeech="n" dc:subject="noun.feeling">
      <Definition>a cheerful and agreeable mood</Definition>
      <SynsetRelation relType="hypernym" target="ewn-07566518-n"/> <!-- humour, mood, temper, humor -->
      <SynsetRelation relType="hyponym" target="ewn-07567356-n"/> <!-- joviality, jolliness, jollity -->
    </Synset>
    <!-- joviality, jolliness, jollity -->
    <Synset id="ewn-07567356-n" ili="i76447" members="ewn-jollity-n ewn-jolliness-n ewn-joviality-n" partOfSpeech="n" dc:subject="noun.feeling">
      <Definition>feeling jolly and jovial and full of good humor</Definition>
      <SynsetRelation relType="hypernym" target="ewn-07567157-n"/> <!-- good temper, amiability, good humor, good humour -->
      <SynsetRelation relType="hypernym" target="ewn-07544633-n"/> <!-- gaiety, merriment -->
    </Synset>
    <!-- distemper, ill humour, ill humor -->
    <Synset id="ewn-07567553-n" ili="i76448" members="ewn-ill_humor-n ewn-ill_humour-n ewn-distemper-n" partOfSpeech="n" dc:subject="noun.feeling">
      <Definition>an angry and disagreeable mood</Definition>
      <SynsetRelation relType="hypernym" target="ewn-07566518-n"/> <!-- humour, mood, temper, humor -->
      <SynsetRelation relType="hyponym" target="ewn-07567718-n"/> <!-- moodiness -->
      <SynsetRelation relType="hyponym" target="ewn-07568195-n"/> <!-- choler, fretfulness, peevishness, irritability, fussiness, crossness, petulance -->
    </Synset>
    <!-- moodiness -->
    <Synset id="ewn-07567718-n" ili="i76449" members="ewn-moodiness-n" partOfSpeech="n" dc:subject="noun.feeling">
      <Definition>a sullen gloomy feeling</Definition>
      <SynsetRelation relType="hypernym" target="ewn-07567553-n"/> <!-- distemper, ill humour, ill humor -->
      <SynsetRelation relType="hyponym" target="ewn-07567833-n"/> <!-- glumness, moroseness, sullenness -->
    </Synset>
    <!-- glumness, moroseness, sullenness -->
    <Synset id="ewn-07567833-n" ili="i76450" members="ewn-moroseness-n ewn-glumness-n ewn-sullenness-n" partOfSpeech="n" dc:subject="noun.feeling">
      <Definition>a gloomy ill-tempered feeling</Definition>
      <SynsetRelation relType="hypernym" target="ewn-07567718-n"/> <!-- moodiness -->
    </Synset>
    <!-- quick temper, irascibility, short temper, spleen -->
    <Synset id="ewn-07568015-n" ili="i76451" members="ewn-irascibility-n ewn-short_temper-n ewn-spleen-n ewn-quick_temper-n" partOfSpeech="n" dc:subject="noun.feeling">
      <Definition>a feeling of resentful anger</Definition>
      <SynsetRelation relType="hypernym" target="ewn-07533371-n"/> <!-- ill temper, bad temper -->
    </Synset>
    <!-- choler, fretfulness, peevishness, irritability, fussiness, crossness, petulance -->
    <Synset id="ewn-07568195-n" ili="i76452" members="ewn-irritability-n ewn-crossness-n ewn-fretfulness-n ewn-fussiness-n ewn-peevishness-n ewn-petulance-n ewn-choler-n" partOfSpeech="n" dc:subject="noun.feeling">
      <Definition>an irritable petulant feeling</Definition>
      <SynsetRelation relType="hypernym" target="ewn-07567553-n"/> <!-- distemper, ill humour, ill humor -->
      <SynsetRelation relType="hyponym" target="ewn-07568482-n"/> <!-- touchiness, testiness, tetchiness -->
      <SynsetRelation relType="hyponym" target="ewn-07568642-n"/> <!-- pet -->
    </Synset>
    <!-- touchiness, testiness, tetchiness -->
    <Synset id="ewn-07568482-n" ili="i76453" members="ewn-testiness-n ewn-touchiness-n ewn-tetchiness-n" partOfSpeech="n" dc:subject="noun.feeling">
      <Definition>feeling easily irritated</Definition>
      <SynsetRelation relType="hypernym" target="ewn-07568195-n"/> <!-- choler, fretfulness, peevishness, irritability, fussiness, crossness, petulance -->
    </Synset>
    <!-- pet -->
    <Synset id="ewn-07568642-n" ili="i76454" members="ewn-pet-n" partOfSpeech="n" dc:subject="noun.feeling">
      <Definition>a fit of petulance or sulkiness (especially at what is felt to be a slight)</Definition>
      <SynsetRelation relType="hypernym" target="ewn-07568195-n"/> <!-- choler, fretfulness, peevishness, irritability, fussiness, crossness, petulance -->
    </Synset>
    <!-- sympathy, fellow feeling -->
    <Synset id="ewn-07568767-n" ili="i76455" members="ewn-sympathy-n ewn-fellow_feeling-n" partOfSpeech="n" dc:subject="noun.feeling">
      <Definition>sharing the feelings of others (especially feelings of sorrow or anguish)</Definition>
      <SynsetRelation relType="hypernym" target="ewn-00026390-n"/> <!-- feeling -->
      <SynsetRelation relType="hyponym" target="ewn-07520080-n"/> <!-- concern -->
      <SynsetRelation relType="hyponym" target="ewn-07569056-n"/> <!-- kindheartedness, kind-heartedness -->
      <SynsetRelation relType="hyponym" target="ewn-07569189-n"/> <!-- compassionateness, compassion -->
      <SynsetRelation relType="hyponym" target="ewn-07569430-n"/> <!-- pity, ruth, pathos, commiseration -->
      <SynsetRelation relType="hyponym" target="ewn-07570323-n"/> <!-- compatibility -->
      <SynsetRelation relType="hyponym" target="ewn-07570421-n"/> <!-- empathy -->
    </Synset>
    <!-- kindheartedness, kind-heartedness -->
    <Synset id="ewn-07569056-n" ili="i76456" members="ewn-kindheartedness-n ewn-kind-heartedness-n" partOfSpeech="n" dc:subject="noun.feeling">
      <Definition>sympathy arising from a kind heart</Definition>
      <SynsetRelation relType="hypernym" target="ewn-07568767-n"/> <!-- sympathy, fellow feeling -->
    </Synset>
    <!-- compassionateness, compassion -->
    <Synset id="ewn-07569189-n" ili="i76457" members="ewn-compassion-n ewn-compassionateness-n" partOfSpeech="n" dc:subject="noun.feeling">
      <Definition>a deep awareness of and sympathy for another&apos;s suffering</Definition>
      <SynsetRelation relType="hypernym" target="ewn-07568767-n"/> <!-- sympathy, fellow feeling -->
      <SynsetRelation relType="hyponym" target="ewn-07561327-n"/> <!-- heartstrings -->
      <SynsetRelation relType="hyponym" target="ewn-07569690-n"/> <!-- mellowness -->
      <SynsetRelation relType="hyponym" target="ewn-07569907-n"/> <!-- tenderness, tenderheartedness -->
      <SynsetRelation relType="hyponym" target="ewn-07570065-n"/> <!-- mercy, mercifulness -->
    </Synset>
    <!-- pity, ruth, pathos, commiseration -->
    <Synset id="ewn-07569430-n" ili="i76458" members="ewn-commiseration-n ewn-pity-n ewn-ruth-n ewn-pathos-n" partOfSpeech="n" dc:subject="noun.feeling">
      <Definition>a feeling of sympathy and sorrow for the misfortunes of others</Definition>
      <SynsetRelation relType="hypernym" target="ewn-07568767-n"/> <!-- sympathy, fellow feeling -->
      <Example>the blind are too often objects of pity</Example>
    </Synset>
    <!-- mellowness -->
    <Synset id="ewn-07569690-n" ili="i76459" members="ewn-mellowness-n" partOfSpeech="n" dc:subject="noun.feeling">
      <Definition>a feeling of good humor and sympathy through maturity or intoxication or a relaxed state</Definition>
      <SynsetRelation relType="hypernym" target="ewn-07569189-n"/> <!-- compassionateness, compassion -->
    </Synset>
    <!-- tenderness, tenderheartedness -->
    <Synset id="ewn-07569907-n" ili="i76460" members="ewn-tenderness-n ewn-tenderheartedness-n" partOfSpeech="n" dc:subject="noun.feeling">
      <Definition>warm compassionate feelings</Definition>
      <SynsetRelation relType="hypernym" target="ewn-07569189-n"/> <!-- compassionateness, compassion -->
    </Synset>
    <!-- mercy, mercifulness -->
    <Synset id="ewn-07570065-n" ili="i76461" members="ewn-mercifulness-n ewn-mercy-n" partOfSpeech="n" dc:subject="noun.feeling">
      <Definition>the feeling that motivates compassion</Definition>
      <SynsetRelation relType="hypernym" target="ewn-07569189-n"/> <!-- compassionateness, compassion -->
      <SynsetRelation relType="hyponym" target="ewn-07570205-n"/> <!-- forgiveness -->
    </Synset>
    <!-- forgiveness -->
    <Synset id="ewn-07570205-n" ili="i76462" members="ewn-forgiveness-n" partOfSpeech="n" dc:subject="noun.feeling">
      <Definition>compassionate feelings that support a willingness to forgive</Definition>
      <SynsetRelation relType="hypernym" target="ewn-07570065-n"/> <!-- mercy, mercifulness -->
    </Synset>
    <!-- compatibility -->
    <Synset id="ewn-07570323-n" ili="i76463" members="ewn-compatibility-n" partOfSpeech="n" dc:subject="noun.feeling">
      <Definition>a feeling of sympathetic understanding</Definition>
      <SynsetRelation relType="hypernym" target="ewn-07568767-n"/> <!-- sympathy, fellow feeling -->
    </Synset>
    <!-- empathy -->
    <Synset id="ewn-07570421-n" ili="i76464" members="ewn-empathy-n" partOfSpeech="n" dc:subject="noun.feeling">
      <Definition>understanding and entering into another&apos;s feelings</Definition>
      <SynsetRelation relType="hypernym" target="ewn-07568767-n"/> <!-- sympathy, fellow feeling -->
    </Synset>
    <!-- enthusiasm -->
    <Synset id="ewn-07570579-n" ili="i76465" members="ewn-enthusiasm-n" partOfSpeech="n" dc:subject="noun.feeling">
      <Definition>a feeling of excitement</Definition>
      <SynsetRelation relType="hypernym" target="ewn-00026390-n"/> <!-- feeling -->
      <SynsetRelation relType="hyponym" target="ewn-07507121-n"/> <!-- zest, zestfulness, gusto, relish -->
      <SynsetRelation relType="hyponym" target="ewn-07570749-n"/> <!-- eagerness, keenness, avidity, avidness -->
      <SynsetRelation relType="hyponym" target="ewn-07571212-n"/> <!-- exuberance -->
      <SynsetRelation relType="hyponym" target="ewn-07571340-n"/> <!-- technophilia -->
    </Synset>
    <!-- eagerness, keenness, avidity, avidness -->
    <Synset id="ewn-07570749-n" ili="i76466" members="ewn-eagerness-n ewn-avidity-n ewn-avidness-n ewn-keenness-n" partOfSpeech="n" dc:subject="noun.feeling">
      <Definition>a positive feeling of wanting to push ahead with something</Definition>
      <SynsetRelation relType="hypernym" target="ewn-07570579-n"/> <!-- enthusiasm -->
      <SynsetRelation relType="hyponym" target="ewn-07570967-n"/> <!-- ardor, elan, ardour, zeal -->
    </Synset>
    <!-- ardor, elan, ardour, zeal -->
    <Synset id="ewn-07570967-n" ili="i76467" members="ewn-ardor-n ewn-ardour-n ewn-elan-n ewn-zeal-n" partOfSpeech="n" dc:subject="noun.feeling">
      <Definition>a feeling of strong eagerness (usually in favor of a person or cause)</Definition>
      <SynsetRelation relType="hypernym" target="ewn-07570749-n"/> <!-- eagerness, keenness, avidity, avidness -->
      <Example>they were imbued with a revolutionary ardor</Example>
      <Example>he felt a kind of religious zeal</Example>
    </Synset>
    <!-- exuberance -->
    <Synset id="ewn-07571212-n" ili="i76468" members="ewn-exuberance-n" partOfSpeech="n" dc:subject="noun.feeling">
      <Definition>joyful enthusiasm</Definition>
      <SynsetRelation relType="hypernym" target="ewn-07570579-n"/> <!-- enthusiasm -->
      <SynsetRelation relType="hypernym" target="ewn-07542591-n"/> <!-- joyousness, joyfulness, joy -->
    </Synset>
    <!-- technophilia -->
    <Synset id="ewn-07571340-n" ili="i76469" members="ewn-technophilia-n" partOfSpeech="n" dc:subject="noun.feeling">
      <Definition>enthusiasm for new technology</Definition>
      <SynsetRelation relType="hypernym" target="ewn-07570579-n"/> <!-- enthusiasm -->
    </Synset>
    <Synset id="ewn-92426918-n" ili="in" members="ewn-overzealousness-n ewn-overzeal-n" partOfSpeech="n" dc:subject="noun.feeling" dc:source="plWordNet 4.0">
      <Definition>The quality of being excessively zealous.</Definition>
      <ILIDefinition>The quality of being excessively zealous.</ILIDefinition>
      <SynsetRelation relType="hypernym" target="ewn-07496925-n"/> <!-- zeal -->
      <Example>We are aware of the public concern for any sort of overzealousness by the law-enforcement people that can cause some embarrassment.</Example>
    </Synset>
    <Synset id="ewn-92439213-n" ili="in" members="ewn-ancestor_worship-n" partOfSpeech="n" dc:subject="noun.feeling" dc:source="plWordNet 4.0">
      <Definition>the custom of venerating deceased ancestors who are considered still a part of the family and whose spirits are believed to have the power to intervene in the affairs of the living.</Definition>
      <ILIDefinition>the custom of venerating deceased ancestors who are considered still a part of the family and whose spirits are believed to have the power to intervene in the affairs of the living.</ILIDefinition>
      <SynsetRelation relType="hypernym" target="ewn-07516659-n"/> <!-- adoration, worship -->
      <Example>Most of the historically known practices of ancestor worship in Japan are adaptations of Chinese customs.</Example>
    </Synset>
  <SyntacticBehaviour id="ditransitive" subcategorizationFrame="Somebody ----s somebody something"/>
  <SyntacticBehaviour id="nonreferential" subcategorizationFrame="It is ----ing"/>
  <SyntacticBehaviour id="nonreferential-sent" subcategorizationFrame="It ----s that CLAUSE"/>
  <SyntacticBehaviour id="via" subcategorizationFrame="Somebody ----s"/>
  <SyntacticBehaviour id="via-adj" subcategorizationFrame="Somebody ----s Adjective"/>
  <SyntacticBehaviour id="via-at" subcategorizationFrame="Somebody ----s at something"/>
  <SyntacticBehaviour id="via-for" subcategorizationFrame="Somebody ----s for something"/>
  <SyntacticBehaviour id="via-ger" subcategorizationFrame="Somebody ----s VERB-ing"/>
  <SyntacticBehaviour id="via-inf" subcategorizationFrame="Somebody ----s INFINITIVE"/>
  <SyntacticBehaviour id="via-on-anim" subcategorizationFrame="Somebody ----s on somebody"/>
  <SyntacticBehaviour id="via-on-inanim" subcategorizationFrame="Somebody ----s on something"/>
  <SyntacticBehaviour id="via-out-of" subcategorizationFrame="Somebody ----s out of somebody"/>
  <SyntacticBehaviour id="via-pp" subcategorizationFrame="Somebody ----s PP"/>
  <SyntacticBehaviour id="via-that" subcategorizationFrame="Somebody ----s that CLAUSE"/>
  <SyntacticBehaviour id="via-to" subcategorizationFrame="Somebody ----s to somebody"/>
  <SyntacticBehaviour id="via-to-inf" subcategorizationFrame="Somebody ----s to INFINITIVE"/>
  <SyntacticBehaviour id="via-whether-inf" subcategorizationFrame="Somebody ----s whether INFINITIVE"/>
  <SyntacticBehaviour id="vibody" subcategorizationFrame="Somebody&apos;s (body part) ----s"/>
  <SyntacticBehaviour id="vii" subcategorizationFrame="Something ----s"/>
  <SyntacticBehaviour id="vii-adj" subcategorizationFrame="Something ----s Adjective/Noun"/>
  <SyntacticBehaviour id="vii-inf" subcategorizationFrame="Something ----s INFINITIVE"/>
  <SyntacticBehaviour id="vii-pp" subcategorizationFrame="Something is ----ing PP"/>
  <SyntacticBehaviour id="vii-to" subcategorizationFrame="Something ----s to somebody"/>
  <SyntacticBehaviour id="vtaa" subcategorizationFrame="Somebody ----s somebody"/>
  <SyntacticBehaviour id="vtaa-inf" subcategorizationFrame="Somebody ----s somebody INFINITIVE"/>
  <SyntacticBehaviour id="vtaa-into-ger" subcategorizationFrame="Somebody ----s somebody into V-ing something"/>
  <SyntacticBehaviour id="vtaa-of" subcategorizationFrame="Somebody ----s somebody of something"/>
  <SyntacticBehaviour id="vtaa-pp" subcategorizationFrame="Somebody ----s somebody PP"/>
  <SyntacticBehaviour id="vtaa-to-inf" subcategorizationFrame="Somebody ----s somebody to INFINITIVE"/>
  <SyntacticBehaviour id="vtaa-with" subcategorizationFrame="Somebody ----s somebody with something"/>
  <SyntacticBehaviour id="vtai" subcategorizationFrame="Somebody ----s something"/>
  <SyntacticBehaviour id="vtai-from" subcategorizationFrame="Somebody ----s something from somebody"/>
  <SyntacticBehaviour id="vtai-on" subcategorizationFrame="Somebody ----s something on somebody"/>
  <SyntacticBehaviour id="vtai-pp" subcategorizationFrame="Somebody ----s something PP"/>
  <SyntacticBehaviour id="vtai-to" subcategorizationFrame="Somebody ----s something to somebody"/>
  <SyntacticBehaviour id="vtai-with" subcategorizationFrame="Somebody ----s something with something"/>
  <SyntacticBehaviour id="vtia" subcategorizationFrame="Something ----s somebody"/>
  <SyntacticBehaviour id="vtii" subcategorizationFrame="Something ----s something"/>
  <SyntacticBehaviour id="vtii-adj" subcategorizationFrame="Something ----s something Adjective/Noun"/>
  </Lexicon>
</LexicalResource><|MERGE_RESOLUTION|>--- conflicted
+++ resolved
@@ -295,14 +295,8 @@
     </LexicalEntry>
     <LexicalEntry id="ewn-blitheness-n">
       <Lemma writtenForm="blitheness" partOfSpeech="n"/>
-<<<<<<< HEAD
       <Sense id="ewn-blitheness__1:12:00::" n="0" synset="ewn-07545866-n">
-        <SenseRelation relType="derivation" target="ewn-cheerful__5:00:00:optimistic:00"/>
         <SenseRelation relType="derivation" target="ewn-blithe__5:00:00:cheerful:00"/>
-=======
-      <Sense id="ewn-blitheness-n-07545866-02" n="0" synset="ewn-07545866-n" dc:identifier="blitheness%1:12:00::">
-        <SenseRelation relType="derivation" target="ewn-blithe-s-00364371-01"/>
->>>>>>> 05dc03a3
         </Sense>
     </LexicalEntry>
     <LexicalEntry id="ewn-encouragement-n">
